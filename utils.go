--- conflicted
+++ resolved
@@ -1,10 +1,5 @@
 package lifecycle
 
-<<<<<<< HEAD
-import "strings"
-
-func RemoveStagePrefixes(mixins []string) []string {
-=======
 import (
 	"encoding/json"
 	"io"
@@ -92,7 +87,6 @@
 }
 
 func removeStagePrefixes(mixins []string) []string {
->>>>>>> 5744dae9
 	var result []string
 	for _, m := range mixins {
 		s := strings.SplitN(m, ":", 2)
@@ -103,12 +97,4 @@
 		}
 	}
 	return result
-}
-
-func TruncateSha(sha string) string {
-	rawSha := strings.TrimPrefix(sha, "sha256:")
-	if len(sha) > 12 {
-		return rawSha[0:12]
-	}
-	return rawSha
 }