package lifecycle_test

import (
	"encoding/json"
	"io/ioutil"
	"os"
	"path/filepath"
	"strings"
	"testing"

	"github.com/apex/log"
	"github.com/apex/log/handlers/discard"
	"github.com/buildpacks/imgutil/fakes"
	"github.com/buildpacks/imgutil/local"
	"github.com/golang/mock/gomock"
	"github.com/sclevine/spec"
	"github.com/sclevine/spec/report"

	"github.com/buildpacks/lifecycle"
	"github.com/buildpacks/lifecycle/api"
	"github.com/buildpacks/lifecycle/buildpack"
	"github.com/buildpacks/lifecycle/cache"
	"github.com/buildpacks/lifecycle/cmd"
	"github.com/buildpacks/lifecycle/platform"
	h "github.com/buildpacks/lifecycle/testhelpers"
	"github.com/buildpacks/lifecycle/testmock"
)

func TestAnalyzer(t *testing.T) {
	for _, api := range api.Platform.Supported {
		spec.Run(t, "unit-analyzer/"+api.String(), testAnalyzerBuilder(api.String()), spec.Parallel(), spec.Report(report.Terminal{}))
	}
}

func testAnalyzerBuilder(apiString string) func(t *testing.T, when spec.G, it spec.S) {
	return func(t *testing.T, when spec.G, it spec.S) {
		var (
			analyzer         *lifecycle.Analyzer
			cacheDir         string
			image            *fakes.Image
			layersDir        string
			metadataRestorer *lifecycle.DefaultLayerMetadataRestorer
			mockCtrl         *gomock.Controller
			skipLayers       bool
			testCache        lifecycle.Cache
			tmpDir           string
		)

		it.Before(func() {
			var err error

			tmpDir, err = ioutil.TempDir("", "analyzer-tests")
			h.AssertNil(t, err)

			layersDir, err = ioutil.TempDir("", "lifecycle-layer-dir")
			h.AssertNil(t, err)

			cacheDir, err = ioutil.TempDir("", "some-cache-dir")
			h.AssertNil(t, err)

			testCache, err = cache.NewVolumeCache(cacheDir)
			h.AssertNil(t, err)

			image = fakes.NewImage("image-repo-name", "", local.IDIdentifier{
				ImageID: "s0m3D1g3sT",
			})

			discardLogger := log.Logger{Handler: &discard.Handler{}}

			metadataRestorer = &lifecycle.DefaultLayerMetadataRestorer{
				Logger:     &discardLogger,
				LayersDir:  layersDir,
				SkipLayers: skipLayers,
			}

			analyzer = &lifecycle.Analyzer{
				Image:    image,
				Logger:   &discardLogger,
				Platform: platform.NewPlatform(apiString),
				Buildpacks: []buildpack.GroupBuildpack{
					{ID: "metadata.buildpack", API: api.Buildpack.Latest().String()},
					{ID: "no.cache.buildpack", API: api.Buildpack.Latest().String()},
					{ID: "no.metadata.buildpack", API: api.Buildpack.Latest().String()},
				},
				Cache:                 testCache,
				LayerMetadataRestorer: metadataRestorer,
			}
			if testing.Verbose() {
				analyzer.Logger = cmd.DefaultLogger
				h.AssertNil(t, cmd.SetLogLevel("debug"))
			}
			mockCtrl = gomock.NewController(t)
		})

		it.After(func() {
			h.AssertNil(t, os.RemoveAll(tmpDir))
			h.AssertNil(t, os.RemoveAll(layersDir))
			h.AssertNil(t, os.RemoveAll(cacheDir))
			h.AssertNil(t, image.Cleanup())
			mockCtrl.Finish()
		})

		when("#Analyze", func() {
			var (
				expectedAppMetadata platform.LayersMetadata
				ref                 *testmock.MockReference
			)

<<<<<<< HEAD
			it.Before(func() {
				ref = testmock.NewMockReference(mockCtrl)
				ref.EXPECT().Name().AnyTimes()
=======
			it("restores app and cache layer metadata without the launch, build and cache flags", func() {
				_, err := analyzer.Analyze(image, testCache)
				h.AssertNil(t, err)

				unsetFlags := "[types]"
				for _, data := range []struct{ name, want string }{
					{"metadata.buildpack/launch.toml", "[metadata]\n  launch-key = \"launch-value\""},
					{"no.cache.buildpack/some-layer.toml", "[metadata]\n  some-layer-key = \"some-layer-value\""},
				} {
					got := h.MustReadFile(t, filepath.Join(layerDir, data.name))
					h.AssertStringContains(t, string(got), data.want)
					h.AssertStringDoesNotContain(t, string(got), unsetFlags) // The [types] table shouldn't exist. The build, cache and launch flags are set to false.
				}
>>>>>>> 3dc792af
			})

			when("image exists", func() {
				it.Before(func() {
					metadata := h.MustReadFile(t, filepath.Join("testdata", "analyzer", "app_metadata.json"))
					h.AssertNil(t, image.SetLabel("io.buildpacks.lifecycle.metadata", string(metadata)))
					h.AssertNil(t, json.Unmarshal(metadata, &expectedAppMetadata))
				})
<<<<<<< HEAD

				it("restores layer metadata and unsets the launch, build and cache flags", func() {
					h.SkipIf(t, api.MustParse(apiString).Compare(api.MustParse("0.7")) >= 0, "Platform API >= 0.7 does not restore layer metadata")

					_, err := analyzer.Analyze()
=======
				it("restores layer metadata and preserves the launch, build and cache flags in top level", func() {
					_, err := analyzer.Analyze(image, testCache)
>>>>>>> 3dc792af
					h.AssertNil(t, err)

					unsetFlags := "[types]"
					for _, data := range []struct{ name, want string }{
<<<<<<< HEAD
						{"metadata.buildpack/launch.toml", "[metadata]\n  launch-key = \"launch-value\""},
						{"metadata.buildpack/launch-build-cache.toml", "[metadata]\n  launch-build-cache-key = \"launch-build-cache-value\""},
						{"metadata.buildpack/launch-cache.toml", "[metadata]\n  launch-cache-key = \"launch-cache-value\""},
						{"no.cache.buildpack/some-layer.toml", "[metadata]\n  some-layer-key = \"some-layer-value\""},
=======
						{"metadata.buildpack/launch.toml", "build = false\nlaunch = true\ncache = false\n\n[metadata]\n  launch-key = \"launch-value\""},
						{"no.cache.buildpack/some-layer.toml", "build = false\nlaunch = true\ncache = false\n\n[metadata]\n  some-layer-key = \"some-layer-value\""},
>>>>>>> 3dc792af
					} {
						got := h.MustReadFile(t, filepath.Join(layersDir, data.name))
						h.AssertStringContains(t, string(got), data.want)
						h.AssertStringDoesNotContain(t, string(got), unsetFlags) // The [types] table shouldn't exist. The build, cache and launch flags are set to false.
					}
				})

<<<<<<< HEAD
				when("buildpack API < 0.6", func() {
					it.Before(func() {
						analyzer.Buildpacks = []buildpack.GroupBuildpack{
							{ID: "metadata.buildpack", API: "0.5"},
							{ID: "no.cache.buildpack", API: "0.5"},
						}
					})
=======
			it("restores layer sha files", func() {
				_, err := analyzer.Analyze(image, testCache)
				h.AssertNil(t, err)

				for _, data := range []struct{ name, want string }{
					{"metadata.buildpack/launch.sha", "launch-sha"},
					{"no.cache.buildpack/some-layer.sha", "some-layer-sha"},
				} {
					got := h.MustReadFile(t, filepath.Join(layerDir, data.name))
					h.AssertStringContains(t, string(got), data.want)
				}
			})
>>>>>>> 3dc792af

					it("restores layer metadata and doesn't change the values of the launch, build and cache flags in top level", func() {
						h.SkipIf(t, api.MustParse(apiString).Compare(api.MustParse("0.7")) >= 0, "Platform API >= 0.7 does not restore layer metadata")

						_, err := analyzer.Analyze()
						h.AssertNil(t, err)

						for _, data := range []struct{ name, want string }{
							{"metadata.buildpack/launch.toml", "build = false\nlaunch = true\ncache = false\n\n[metadata]\n  launch-key = \"launch-value\""},
							{"metadata.buildpack/launch-build-cache.toml", "build = true\nlaunch = true\ncache = true\n\n[metadata]\n  launch-build-cache-key = \"launch-build-cache-value\""},
							{"metadata.buildpack/launch-cache.toml", "build = false\nlaunch = true\ncache = true\n\n[metadata]\n  launch-cache-key = \"launch-cache-value\""},
							{"no.cache.buildpack/some-layer.toml", "build = false\nlaunch = true\ncache = false\n\n[metadata]\n  some-layer-key = \"some-layer-value\""},
						} {
							got := h.MustReadFile(t, filepath.Join(layersDir, data.name))
							h.AssertStringContains(t, string(got), data.want)
						}
					})
				})

				it("restores layer sha files", func() {
					h.SkipIf(t, api.MustParse(apiString).Compare(api.MustParse("0.7")) >= 0, "Platform API >= 0.7 does not restore layer metadata")

					_, err := analyzer.Analyze()
					h.AssertNil(t, err)

					for _, data := range []struct{ name, want string }{
						{"metadata.buildpack/launch.sha", "launch-sha"},
						{"metadata.buildpack/launch-build-cache.sha", "launch-build-cache-sha"},
						{"metadata.buildpack/launch-cache.sha", "launch-cache-sha"},
						{"no.cache.buildpack/some-layer.sha", "some-layer-sha"},
					} {
						got := h.MustReadFile(t, filepath.Join(layersDir, data.name))
						h.AssertStringContains(t, string(got), data.want)
					}
				})

				it("does not restore launch=false layer metadata", func() {
					h.SkipIf(t, api.MustParse(apiString).Compare(api.MustParse("0.7")) >= 0, "Platform API >= 0.7 does not restore layer metadata")

					_, err := analyzer.Analyze()
					h.AssertNil(t, err)

					h.AssertPathDoesNotExist(t, filepath.Join(layersDir, "metadata.buildpack", "launch-false.toml"))
					h.AssertPathDoesNotExist(t, filepath.Join(layersDir, "metadata.buildpack", "launch-false.sha"))
				})

				it("does not restore build=true, cache=false layer metadata", func() {
					h.SkipIf(t, api.MustParse(apiString).Compare(api.MustParse("0.7")) >= 0, "Platform API >= 0.7 does not restore layer metadata")

					_, err := analyzer.Analyze()
					h.AssertNil(t, err)

					h.AssertPathDoesNotExist(t, filepath.Join(layersDir, "metadata.buildpack", "launch-build.sha"))
				})

				when("subset of buildpacks are detected", func() {
					it.Before(func() {
						analyzer.Buildpacks = []buildpack.GroupBuildpack{{ID: "no.cache.buildpack", API: api.Buildpack.Latest().String()}}
					})

					it("restores layers for detected buildpacks", func() {
						h.SkipIf(t, api.MustParse(apiString).Compare(api.MustParse("0.7")) >= 0, "Platform API >= 0.7 does not restore layer metadata")

						_, err := analyzer.Analyze()
						h.AssertNil(t, err)

						path := filepath.Join(layersDir, "no.cache.buildpack", "some-layer.toml")
						got := h.MustReadFile(t, path)
						want := "[metadata]\n  some-layer-key = \"some-layer-value\""

						h.AssertStringContains(t, string(got), want)
					})

					it("does not restore layers for undetected buildpacks", func() {
						h.SkipIf(t, api.MustParse(apiString).Compare(api.MustParse("0.7")) >= 0, "Platform API >= 0.7 does not restore layer metadata")

						_, err := analyzer.Analyze()
						h.AssertNil(t, err)

						h.AssertPathDoesNotExist(t, filepath.Join(layersDir, "metadata.buildpack"))
					})
				})

<<<<<<< HEAD
				it("returns the analyzed metadata", func() {
					md, err := analyzer.Analyze()
=======
				it("restores app and cache layer metadata without the launch, build and cache flags", func() {
					_, err := analyzer.Analyze(image, testCache)
>>>>>>> 3dc792af
					h.AssertNil(t, err)

					h.AssertEq(t, md.Image.Reference, "s0m3D1g3sT")
					h.AssertEq(t, md.Metadata, expectedAppMetadata)
				})

				it("restores each store metadata", func() {
					h.SkipIf(t, api.MustParse(apiString).Compare(api.MustParse("0.7")) >= 0, "Platform API >= 0.7 does not restore store metadata")

					_, err := analyzer.Analyze()
					h.AssertNil(t, err)
					for _, data := range []struct{ name, want string }{
						// store.toml files.
						{"metadata.buildpack/store.toml", "[metadata]\n  [metadata.metadata-buildpack-store-data]\n    store-key = \"store-val\""},
						{"no.cache.buildpack/store.toml", "[metadata]\n  [metadata.no-cache-buildpack-store-data]\n    store-key = \"store-val\""},
					} {
						got := h.MustReadFile(t, filepath.Join(layersDir, data.name))
						h.AssertStringContains(t, string(got), data.want)
					}
				})

				when("cache exists", func() {
					it.Before(func() {
						metadata := h.MustReadFile(t, filepath.Join("testdata", "analyzer", "cache_metadata.json"))
						var cacheMetadata platform.CacheMetadata
						h.AssertNil(t, json.Unmarshal(metadata, &cacheMetadata))
						h.AssertNil(t, testCache.SetMetadata(cacheMetadata))
						h.AssertNil(t, testCache.Commit())

						analyzer.Buildpacks = append(analyzer.Buildpacks, buildpack.GroupBuildpack{ID: "escaped/buildpack/id", API: api.Buildpack.Latest().String()})
					})

					it("restores app and cache layer metadata and unsets the launch, build and cache flags", func() {
						h.SkipIf(t, api.MustParse(apiString).Compare(api.MustParse("0.7")) >= 0, "Platform API >= 0.7 does not restore layer metadata")

						_, err := analyzer.Analyze()
						h.AssertNil(t, err)

						unsetFlags := "[types]"
						for _, data := range []struct{ name, want string }{
							// App layers.
							{"metadata.buildpack/launch.toml", "[metadata]\n  launch-key = \"launch-value\""},
							{"metadata.buildpack/launch-build-cache.toml", "[metadata]\n  launch-build-cache-key = \"launch-build-cache-value\""},
							{"metadata.buildpack/launch-cache.toml", "[metadata]\n  launch-cache-key = \"launch-cache-value\""},
							{"no.cache.buildpack/some-layer.toml", "[metadata]\n  some-layer-key = \"some-layer-value\""},
							// Cache-image-only layers.
							{"metadata.buildpack/cache.toml", "[metadata]\n  cache-key = \"cache-value\""},
						} {
							got := h.MustReadFile(t, filepath.Join(layersDir, data.name))
							h.AssertStringContains(t, string(got), data.want)
							h.AssertStringDoesNotContain(t, string(got), unsetFlags) // The [types] table shouldn't exist. The build, cache and launch flags are set to false.
						}
					})

					it("restores app and cache layer sha files, prefers app sha", func() {
						h.SkipIf(t, api.MustParse(apiString).Compare(api.MustParse("0.7")) >= 0, "Platform API >= 0.7 does not restore layer metadata")

						_, err := analyzer.Analyze()
						h.AssertNil(t, err)

						for _, data := range []struct{ name, want string }{
							{"metadata.buildpack/launch.sha", "launch-sha"},
							{"metadata.buildpack/launch-build-cache.sha", "launch-build-cache-sha"},
							{"metadata.buildpack/launch-cache.sha", "launch-cache-sha"},
							{"no.cache.buildpack/some-layer.sha", "some-layer-sha"},
							// Cache-image-only layers.
							{"metadata.buildpack/cache.sha", "cache-sha"},
						} {
							got := h.MustReadFile(t, filepath.Join(layersDir, data.name))
							h.AssertStringContains(t, string(got), data.want)
						}
					})

					it("does not overwrite metadata from app image", func() {
						h.SkipIf(t, api.MustParse(apiString).Compare(api.MustParse("0.7")) >= 0, "Platform API >= 0.7 does not restore layer metadata")

						_, err := analyzer.Analyze()
						h.AssertNil(t, err)

						for _, name := range []string{
							"metadata.buildpack/launch-build-cache.toml",
							"metadata.buildpack/launch-cache.toml",
						} {
							got := h.MustReadFile(t, filepath.Join(layersDir, name))
							avoid := "[metadata]\n  cache-only-key = \"cache-only-value\""
							if strings.Contains(string(got), avoid) {
								t.Errorf("Expected %q to not contain %q, got %q", name, avoid, got)
							}
						}
					})

					it("does not overwrite sha from app image", func() {
						h.SkipIf(t, api.MustParse(apiString).Compare(api.MustParse("0.7")) >= 0, "Platform API >= 0.7 does not restore layer metadata")

						_, err := analyzer.Analyze()
						h.AssertNil(t, err)

						for _, name := range []string{
							"metadata.buildpack/launch-build-cache.sha",
							"metadata.buildpack/launch-cache.sha",
						} {
							got := h.MustReadFile(t, filepath.Join(layersDir, name))
							avoid := "old-sha"
							if strings.Contains(string(got), avoid) {
								t.Errorf("Expected %q to not contain %q, got %q", name, avoid, got)
							}
						}
					})

					it("does not restore cache=true layers for non-selected groups", func() {
						h.SkipIf(t, api.MustParse(apiString).Compare(api.MustParse("0.7")) >= 0, "Platform API >= 0.7 does not restore layer metadata")

						_, err := analyzer.Analyze()
						h.AssertNil(t, err)

						h.AssertPathDoesNotExist(t, filepath.Join(layersDir, "no.group.buildpack"))
					})

					it("does not restore launch=true layer metadata", func() {
						h.SkipIf(t, api.MustParse(apiString).Compare(api.MustParse("0.7")) >= 0, "Platform API >= 0.7 does not restore layer metadata")

						_, err := analyzer.Analyze()
						h.AssertNil(t, err)

						h.AssertPathDoesNotExist(t, filepath.Join(layersDir, "metadata.buildpack", "launch-cache-not-in-app.toml"))
						h.AssertPathDoesNotExist(t, filepath.Join(layersDir, "metadata.buildpack", "launch-cache-not-in-app.sha"))
					})

					it("does not restore cache=false layer metadata", func() {
						h.SkipIf(t, api.MustParse(apiString).Compare(api.MustParse("0.7")) >= 0, "Platform API >= 0.7 does not restore layer metadata")

						_, err := analyzer.Analyze()
						h.AssertNil(t, err)

						h.AssertPathDoesNotExist(t, filepath.Join(layersDir, "metadata.buildpack", "cache-false.toml"))
						h.AssertPathDoesNotExist(t, filepath.Join(layersDir, "metadata.buildpack", "cache-false.sha"))
					})

					it("restores escaped buildpack layer metadata", func() {
						h.SkipIf(t, api.MustParse(apiString).Compare(api.MustParse("0.7")) >= 0, "Platform API >= 0.7 does not restore layer metadata")

						_, err := analyzer.Analyze()
						h.AssertNil(t, err)

						path := filepath.Join(layersDir, "escaped_buildpack_id", "escaped-bp-layer.toml")
						got := h.MustReadFile(t, path)
						want := "[metadata]\n  escaped-bp-layer-key = \"escaped-bp-layer-value\""
						unsetFlags := "[types]"

						h.AssertStringContains(t, string(got), want)
						h.AssertStringDoesNotContain(t, string(got), unsetFlags) // The [types] table shouldn't exist. The build, cache and launch flags are set to false.
					})

					when("subset of buildpacks are detected", func() {
						it.Before(func() {
							analyzer.Buildpacks = []buildpack.GroupBuildpack{{ID: "no.group.buildpack", API: api.Buildpack.Latest().String()}}
						})

						it("restores layers for detected buildpacks", func() {
							h.SkipIf(t, api.MustParse(apiString).Compare(api.MustParse("0.7")) >= 0, "Platform API >= 0.7 does not restore layer metadata")

							_, err := analyzer.Analyze()
							h.AssertNil(t, err)

							path := filepath.Join(layersDir, "no.group.buildpack", "some-layer.toml")
							got := h.MustReadFile(t, path)
							want := "[metadata]\n  some-layer-key = \"some-layer-value\""

							h.AssertStringContains(t, string(got), want)
						})

						it("does not restore layers for undetected buildpacks", func() {
							h.SkipIf(t, api.MustParse(apiString).Compare(api.MustParse("0.7")) >= 0, "Platform API >= 0.7 does not restore layer metadata")

							_, err := analyzer.Analyze()
							h.AssertNil(t, err)

							h.AssertPathDoesNotExist(t, filepath.Join(layersDir, "metadata.buildpack"))
							h.AssertPathDoesNotExist(t, filepath.Join(layersDir, "escaped_buildpack_id"))
						})
					})

					when("buildpack API < 0.6", func() {
						it.Before(func() {
							analyzer.Buildpacks = []buildpack.GroupBuildpack{
								{ID: "metadata.buildpack", API: "0.5"},
								{ID: "no.cache.buildpack", API: "0.5"},
							}
						})

						it("restores app and cache layer metadata and doesn't change the values of the launch, build and cache flags", func() {
							h.SkipIf(t, api.MustParse(apiString).Compare(api.MustParse("0.7")) >= 0, "Platform API >= 0.7 does not restore layer metadata")

							_, err := analyzer.Analyze()
							h.AssertNil(t, err)

							for _, data := range []struct{ name, want string }{
								// App layers.
								{"metadata.buildpack/launch.toml", "build = false\nlaunch = true\ncache = false\n\n[metadata]\n  launch-key = \"launch-value\""},
								{"metadata.buildpack/launch-build-cache.toml", "build = true\nlaunch = true\ncache = true\n\n[metadata]\n  launch-build-cache-key = \"launch-build-cache-value\""},
								{"metadata.buildpack/launch-cache.toml", "build = false\nlaunch = true\ncache = true\n\n[metadata]\n  launch-cache-key = \"launch-cache-value\""},
								{"no.cache.buildpack/some-layer.toml", "build = false\nlaunch = true\ncache = false\n\n[metadata]\n  some-layer-key = \"some-layer-value\""},
								// Cache-image-only layers.
								{"metadata.buildpack/cache.toml", "build = false\nlaunch = false\ncache = true\n\n[metadata]\n  cache-key = \"cache-value\""},
							} {
								got := h.MustReadFile(t, filepath.Join(layersDir, data.name))
								h.AssertStringContains(t, string(got), data.want)
							}
						})
					})
				})

				when("skip-layers is true", func() {
					it.Before(func() {
						metadataRestorer.SkipLayers = true
					})

<<<<<<< HEAD
					it("should return the analyzed metadata", func() {
						md, err := analyzer.Analyze()
						h.AssertNil(t, err)

						h.AssertEq(t, md.Image.Reference, "s0m3D1g3sT")
						h.AssertEq(t, md.Metadata, expectedAppMetadata)
					})

					it("does not write buildpack layer metadata", func() {
						h.SkipIf(t, api.MustParse(apiString).Compare(api.MustParse("0.7")) >= 0, "Platform API >= 0.7 does not restore layer metadata")

						_, err := analyzer.Analyze()
=======
					it("restores app and cache layer metadata and preserves the launch, build and cache flags in top level", func() {
						_, err := analyzer.Analyze(image, testCache)
>>>>>>> 3dc792af
						h.AssertNil(t, err)

						files, err := ioutil.ReadDir(layersDir)
						h.AssertNil(t, err)
						h.AssertEq(t, len(files), 2)

						files, err = ioutil.ReadDir(filepath.Join(layersDir, "metadata.buildpack"))
						h.AssertNil(t, err)
						//expect 1 file b/c of store.toml
						h.AssertEq(t, len(files), 1)

						files, err = ioutil.ReadDir(filepath.Join(layersDir, "no.cache.buildpack"))
						h.AssertNil(t, err)
						//expect 1 file b/c of store.toml
						h.AssertEq(t, len(files), 1)
					})

					it("restores each store metadata", func() {
						h.SkipIf(t, api.MustParse(apiString).Compare(api.MustParse("0.7")) >= 0, "Platform API >= 0.7 does not restore store metadata")

						_, err := analyzer.Analyze()
						h.AssertNil(t, err)
						for _, data := range []struct{ name, want string }{
							// store.toml files.
							{"metadata.buildpack/store.toml", "[metadata]\n  [metadata.metadata-buildpack-store-data]\n    store-key = \"store-val\""},
							{"no.cache.buildpack/store.toml", "[metadata]\n  [metadata.no-cache-buildpack-store-data]\n    store-key = \"store-val\""},
						} {
							got := h.MustReadFile(t, filepath.Join(layersDir, data.name))
							h.AssertStringContains(t, string(got), data.want)
						}
					})
				})
			})

<<<<<<< HEAD
			when("image not found", func() {
=======
			when("cache with inconsistent metadata exists", func() { // cache was manipulated or deleted
				it.Before(func() {
					metadata := h.MustReadFile(t, filepath.Join("testdata", "analyzer", "cache_inconsistent_metadata.json"))
					var cacheMetadata platform.CacheMetadata
					h.AssertNil(t, json.Unmarshal(metadata, &cacheMetadata))
					h.AssertNil(t, testCache.SetMetadata(cacheMetadata))
					h.AssertNil(t, testCache.Commit())
				})

				when("app metadata cache=true, cache metadata cache=false", func() {
					it("treats the layer as cache=false", func() {
						_, err := analyzer.Analyze(image, testCache)
						h.AssertNil(t, err)

						h.AssertPathDoesNotExist(t, filepath.Join(layerDir, "metadata.buildpack", "cache.toml"))
						h.AssertPathDoesNotExist(t, filepath.Join(layerDir, "metadata.buildpack", "launch-build-cache.toml"))
						h.AssertPathDoesNotExist(t, filepath.Join(layerDir, "metadata.buildpack", "launch-cache.toml"))
					})
				})
			})

			when("skip-layers is true", func() {
>>>>>>> 3dc792af
				it.Before(func() {
					h.AssertNil(t, image.Delete())
				})

				when("cache exists", func() {
					it.Before(func() {
						metadata := h.MustReadFile(t, filepath.Join("testdata", "analyzer", "cache_metadata.json"))
						var cacheMetadata platform.CacheMetadata
						h.AssertNil(t, json.Unmarshal(metadata, &cacheMetadata))
						h.AssertNil(t, testCache.SetMetadata(cacheMetadata))
						h.AssertNil(t, testCache.Commit())

						analyzer.Buildpacks = append(analyzer.Buildpacks, buildpack.GroupBuildpack{ID: "escaped/buildpack/id", API: api.Buildpack.Latest().String()})
					})

					it("restores cache=true layer metadata and unsets the launch, build and cache flags", func() {
						h.SkipIf(t, api.MustParse(apiString).Compare(api.MustParse("0.7")) >= 0, "Platform API >= 0.7 does not restore layer metadata")

						_, err := analyzer.Analyze()
						h.AssertNil(t, err)

						path := filepath.Join(layersDir, "metadata.buildpack/cache.toml")
						got := h.MustReadFile(t, path)
						want := "[metadata]\n  cache-key = \"cache-value\""
						unsetFlags := "[types]"

						h.AssertStringContains(t, string(got), want)
						h.AssertStringDoesNotContain(t, string(got), unsetFlags) // The [types] table shouldn't exist. The build, cache and launch flags are set to false.
					})

					it("does not restore launch=true layer metadata", func() {
						h.SkipIf(t, api.MustParse(apiString).Compare(api.MustParse("0.7")) >= 0, "Platform API >= 0.7 does not restore layer metadata")

						_, err := analyzer.Analyze()
						h.AssertNil(t, err)

						h.AssertPathDoesNotExist(t, filepath.Join(layersDir, "metadata.buildpack", "launch-cache.toml"))
						h.AssertPathDoesNotExist(t, filepath.Join(layersDir, "metadata.buildpack", "launch-build-cache.toml"))
						h.AssertPathDoesNotExist(t, filepath.Join(layersDir, "metadata.buildpack", "launch-cache-not-in-app.toml"))
					})

					it("does not restore cache=false layer metadata", func() {
						h.SkipIf(t, api.MustParse(apiString).Compare(api.MustParse("0.7")) >= 0, "Platform API >= 0.7 does not restore layer metadata")

<<<<<<< HEAD
						_, err := analyzer.Analyze()
						h.AssertNil(t, err)
=======
				it("restores cache=true layer metadata without the launch, build and cache flags", func() {
					_, err := analyzer.Analyze(image, testCache)
					h.AssertNil(t, err)
>>>>>>> 3dc792af

						h.AssertPathDoesNotExist(t, filepath.Join(layersDir, "metadata.buildpack", "cache-false.toml"))
					})

					it("returns a nil image in the analyzed metadata", func() {
						md, err := analyzer.Analyze()
						h.AssertNil(t, err)

						h.AssertNil(t, md.Image)
						h.AssertEq(t, md.Metadata, platform.LayersMetadata{})
					})
				})

				when("cache is empty", func() {
					it("does not restore any metadata", func() {
						h.SkipIf(t, api.MustParse(apiString).Compare(api.MustParse("0.7")) >= 0, "Platform API >= 0.7 does not restore layer metadata")

						_, err := analyzer.Analyze()
						h.AssertNil(t, err)

						files, err := ioutil.ReadDir(layersDir)
						h.AssertNil(t, err)
						h.AssertEq(t, len(files), 0)
					})

					it("returns a nil image in the analyzed metadata", func() {
						md, err := analyzer.Analyze()
						h.AssertNil(t, err)

						h.AssertNil(t, md.Image)
						h.AssertEq(t, md.Metadata, platform.LayersMetadata{})
					})
				})

				when("cache is not provided", func() {
					it.Before(func() {
						analyzer.Cache = nil
					})

					it("does not restore any metadata", func() {
						h.SkipIf(t, api.MustParse(apiString).Compare(api.MustParse("0.7")) >= 0, "Platform API >= 0.7 does not restore layer metadata")

						_, err := analyzer.Analyze()
						h.AssertNil(t, err)

						files, err := ioutil.ReadDir(layersDir)
						h.AssertNil(t, err)
						h.AssertEq(t, len(files), 0)
					})

					it("returns a nil image in the analyzed metadata", func() {
						md, err := analyzer.Analyze()
						h.AssertNil(t, err)

						h.AssertNil(t, md.Image)
						h.AssertEq(t, md.Metadata, platform.LayersMetadata{})
					})
				})
			})

			when("image does not have metadata label", func() {
				it.Before(func() {
					h.AssertNil(t, image.SetLabel("io.buildpacks.lifecycle.metadata", ""))
				})

				it("does not restore any metadata", func() {
					h.SkipIf(t, api.MustParse(apiString).Compare(api.MustParse("0.7")) >= 0, "Platform API >= 0.7 does not restore layer metadata")

					_, err := analyzer.Analyze()
					h.AssertNil(t, err)

					files, err := ioutil.ReadDir(layersDir)
					h.AssertNil(t, err)
					h.AssertEq(t, len(files), 0)
				})

				it("returns empty analyzed metadata", func() {
					md, err := analyzer.Analyze()
					h.AssertNil(t, err)
					h.AssertEq(t, md.Metadata, platform.LayersMetadata{})
				})
			})

			when("image has incompatible metadata", func() {
				it.Before(func() {
					h.AssertNil(t, image.SetLabel("io.buildpacks.lifecycle.metadata", `{["bad", "metadata"]}`))
				})

				it("does not restore any metadata", func() {
					h.SkipIf(t, api.MustParse(apiString).Compare(api.MustParse("0.7")) >= 0, "Platform API >= 0.7 does not restore layer metadata")

					_, err := analyzer.Analyze()
					h.AssertNil(t, err)

					files, err := ioutil.ReadDir(layersDir)
					h.AssertNil(t, err)
					h.AssertEq(t, len(files), 0)
				})

				it("returns empty analyzed metadata", func() {
					md, err := analyzer.Analyze()
					h.AssertNil(t, err)
					h.AssertEq(t, md.Metadata, platform.LayersMetadata{})
				})
			})
		})
	}
}<|MERGE_RESOLUTION|>--- conflicted
+++ resolved
@@ -106,25 +106,9 @@
 				ref                 *testmock.MockReference
 			)
 
-<<<<<<< HEAD
 			it.Before(func() {
 				ref = testmock.NewMockReference(mockCtrl)
 				ref.EXPECT().Name().AnyTimes()
-=======
-			it("restores app and cache layer metadata without the launch, build and cache flags", func() {
-				_, err := analyzer.Analyze(image, testCache)
-				h.AssertNil(t, err)
-
-				unsetFlags := "[types]"
-				for _, data := range []struct{ name, want string }{
-					{"metadata.buildpack/launch.toml", "[metadata]\n  launch-key = \"launch-value\""},
-					{"no.cache.buildpack/some-layer.toml", "[metadata]\n  some-layer-key = \"some-layer-value\""},
-				} {
-					got := h.MustReadFile(t, filepath.Join(layerDir, data.name))
-					h.AssertStringContains(t, string(got), data.want)
-					h.AssertStringDoesNotContain(t, string(got), unsetFlags) // The [types] table shouldn't exist. The build, cache and launch flags are set to false.
-				}
->>>>>>> 3dc792af
 			})
 
 			when("image exists", func() {
@@ -133,29 +117,17 @@
 					h.AssertNil(t, image.SetLabel("io.buildpacks.lifecycle.metadata", string(metadata)))
 					h.AssertNil(t, json.Unmarshal(metadata, &expectedAppMetadata))
 				})
-<<<<<<< HEAD
-
-				it("restores layer metadata and unsets the launch, build and cache flags", func() {
+
+				it("restores layer metadata without the launch, build and cache flags", func() {
 					h.SkipIf(t, api.MustParse(apiString).Compare(api.MustParse("0.7")) >= 0, "Platform API >= 0.7 does not restore layer metadata")
 
 					_, err := analyzer.Analyze()
-=======
-				it("restores layer metadata and preserves the launch, build and cache flags in top level", func() {
-					_, err := analyzer.Analyze(image, testCache)
->>>>>>> 3dc792af
 					h.AssertNil(t, err)
 
 					unsetFlags := "[types]"
 					for _, data := range []struct{ name, want string }{
-<<<<<<< HEAD
 						{"metadata.buildpack/launch.toml", "[metadata]\n  launch-key = \"launch-value\""},
-						{"metadata.buildpack/launch-build-cache.toml", "[metadata]\n  launch-build-cache-key = \"launch-build-cache-value\""},
-						{"metadata.buildpack/launch-cache.toml", "[metadata]\n  launch-cache-key = \"launch-cache-value\""},
 						{"no.cache.buildpack/some-layer.toml", "[metadata]\n  some-layer-key = \"some-layer-value\""},
-=======
-						{"metadata.buildpack/launch.toml", "build = false\nlaunch = true\ncache = false\n\n[metadata]\n  launch-key = \"launch-value\""},
-						{"no.cache.buildpack/some-layer.toml", "build = false\nlaunch = true\ncache = false\n\n[metadata]\n  some-layer-key = \"some-layer-value\""},
->>>>>>> 3dc792af
 					} {
 						got := h.MustReadFile(t, filepath.Join(layersDir, data.name))
 						h.AssertStringContains(t, string(got), data.want)
@@ -163,7 +135,6 @@
 					}
 				})
 
-<<<<<<< HEAD
 				when("buildpack API < 0.6", func() {
 					it.Before(func() {
 						analyzer.Buildpacks = []buildpack.GroupBuildpack{
@@ -171,22 +142,8 @@
 							{ID: "no.cache.buildpack", API: "0.5"},
 						}
 					})
-=======
-			it("restores layer sha files", func() {
-				_, err := analyzer.Analyze(image, testCache)
-				h.AssertNil(t, err)
-
-				for _, data := range []struct{ name, want string }{
-					{"metadata.buildpack/launch.sha", "launch-sha"},
-					{"no.cache.buildpack/some-layer.sha", "some-layer-sha"},
-				} {
-					got := h.MustReadFile(t, filepath.Join(layerDir, data.name))
-					h.AssertStringContains(t, string(got), data.want)
-				}
-			})
->>>>>>> 3dc792af
-
-					it("restores layer metadata and doesn't change the values of the launch, build and cache flags in top level", func() {
+
+					it("restores layer metadata and preserves the values of the launch, build and cache flags in top level", func() {
 						h.SkipIf(t, api.MustParse(apiString).Compare(api.MustParse("0.7")) >= 0, "Platform API >= 0.7 does not restore layer metadata")
 
 						_, err := analyzer.Analyze()
@@ -194,8 +151,6 @@
 
 						for _, data := range []struct{ name, want string }{
 							{"metadata.buildpack/launch.toml", "build = false\nlaunch = true\ncache = false\n\n[metadata]\n  launch-key = \"launch-value\""},
-							{"metadata.buildpack/launch-build-cache.toml", "build = true\nlaunch = true\ncache = true\n\n[metadata]\n  launch-build-cache-key = \"launch-build-cache-value\""},
-							{"metadata.buildpack/launch-cache.toml", "build = false\nlaunch = true\ncache = true\n\n[metadata]\n  launch-cache-key = \"launch-cache-value\""},
 							{"no.cache.buildpack/some-layer.toml", "build = false\nlaunch = true\ncache = false\n\n[metadata]\n  some-layer-key = \"some-layer-value\""},
 						} {
 							got := h.MustReadFile(t, filepath.Join(layersDir, data.name))
@@ -212,8 +167,6 @@
 
 					for _, data := range []struct{ name, want string }{
 						{"metadata.buildpack/launch.sha", "launch-sha"},
-						{"metadata.buildpack/launch-build-cache.sha", "launch-build-cache-sha"},
-						{"metadata.buildpack/launch-cache.sha", "launch-cache-sha"},
 						{"no.cache.buildpack/some-layer.sha", "some-layer-sha"},
 					} {
 						got := h.MustReadFile(t, filepath.Join(layersDir, data.name))
@@ -268,13 +221,8 @@
 					})
 				})
 
-<<<<<<< HEAD
 				it("returns the analyzed metadata", func() {
 					md, err := analyzer.Analyze()
-=======
-				it("restores app and cache layer metadata without the launch, build and cache flags", func() {
-					_, err := analyzer.Analyze(image, testCache)
->>>>>>> 3dc792af
 					h.AssertNil(t, err)
 
 					h.AssertEq(t, md.Image.Reference, "s0m3D1g3sT")
@@ -307,7 +255,7 @@
 						analyzer.Buildpacks = append(analyzer.Buildpacks, buildpack.GroupBuildpack{ID: "escaped/buildpack/id", API: api.Buildpack.Latest().String()})
 					})
 
-					it("restores app and cache layer metadata and unsets the launch, build and cache flags", func() {
+					it("restores app and cache layer metadata without the launch, build and cache flags", func() {
 						h.SkipIf(t, api.MustParse(apiString).Compare(api.MustParse("0.7")) >= 0, "Platform API >= 0.7 does not restore layer metadata")
 
 						_, err := analyzer.Analyze()
@@ -465,7 +413,7 @@
 							}
 						})
 
-						it("restores app and cache layer metadata and doesn't change the values of the launch, build and cache flags", func() {
+						it("restores app and cache layer metadata and preserves the values of the launch, build and cache flags", func() {
 							h.SkipIf(t, api.MustParse(apiString).Compare(api.MustParse("0.7")) >= 0, "Platform API >= 0.7 does not restore layer metadata")
 
 							_, err := analyzer.Analyze()
@@ -487,12 +435,32 @@
 					})
 				})
 
+				when("cache with inconsistent metadata exists", func() { // cache was manipulated or deleted
+					it.Before(func() {
+						metadata := h.MustReadFile(t, filepath.Join("testdata", "analyzer", "cache_inconsistent_metadata.json"))
+						var cacheMetadata platform.CacheMetadata
+						h.AssertNil(t, json.Unmarshal(metadata, &cacheMetadata))
+						h.AssertNil(t, testCache.SetMetadata(cacheMetadata))
+						h.AssertNil(t, testCache.Commit())
+					})
+
+					when("app metadata cache=true, cache metadata cache=false", func() {
+						it("treats the layer as cache=false", func() {
+							_, err := analyzer.Analyze()
+							h.AssertNil(t, err)
+
+							h.AssertPathDoesNotExist(t, filepath.Join(layersDir, "metadata.buildpack", "cache.toml"))
+							h.AssertPathDoesNotExist(t, filepath.Join(layersDir, "metadata.buildpack", "launch-build-cache.toml"))
+							h.AssertPathDoesNotExist(t, filepath.Join(layersDir, "metadata.buildpack", "launch-cache.toml"))
+						})
+					})
+				})
+
 				when("skip-layers is true", func() {
 					it.Before(func() {
 						metadataRestorer.SkipLayers = true
 					})
 
-<<<<<<< HEAD
 					it("should return the analyzed metadata", func() {
 						md, err := analyzer.Analyze()
 						h.AssertNil(t, err)
@@ -505,10 +473,6 @@
 						h.SkipIf(t, api.MustParse(apiString).Compare(api.MustParse("0.7")) >= 0, "Platform API >= 0.7 does not restore layer metadata")
 
 						_, err := analyzer.Analyze()
-=======
-					it("restores app and cache layer metadata and preserves the launch, build and cache flags in top level", func() {
-						_, err := analyzer.Analyze(image, testCache)
->>>>>>> 3dc792af
 						h.AssertNil(t, err)
 
 						files, err := ioutil.ReadDir(layersDir)
@@ -543,32 +507,7 @@
 				})
 			})
 
-<<<<<<< HEAD
 			when("image not found", func() {
-=======
-			when("cache with inconsistent metadata exists", func() { // cache was manipulated or deleted
-				it.Before(func() {
-					metadata := h.MustReadFile(t, filepath.Join("testdata", "analyzer", "cache_inconsistent_metadata.json"))
-					var cacheMetadata platform.CacheMetadata
-					h.AssertNil(t, json.Unmarshal(metadata, &cacheMetadata))
-					h.AssertNil(t, testCache.SetMetadata(cacheMetadata))
-					h.AssertNil(t, testCache.Commit())
-				})
-
-				when("app metadata cache=true, cache metadata cache=false", func() {
-					it("treats the layer as cache=false", func() {
-						_, err := analyzer.Analyze(image, testCache)
-						h.AssertNil(t, err)
-
-						h.AssertPathDoesNotExist(t, filepath.Join(layerDir, "metadata.buildpack", "cache.toml"))
-						h.AssertPathDoesNotExist(t, filepath.Join(layerDir, "metadata.buildpack", "launch-build-cache.toml"))
-						h.AssertPathDoesNotExist(t, filepath.Join(layerDir, "metadata.buildpack", "launch-cache.toml"))
-					})
-				})
-			})
-
-			when("skip-layers is true", func() {
->>>>>>> 3dc792af
 				it.Before(func() {
 					h.AssertNil(t, image.Delete())
 				})
@@ -584,7 +523,7 @@
 						analyzer.Buildpacks = append(analyzer.Buildpacks, buildpack.GroupBuildpack{ID: "escaped/buildpack/id", API: api.Buildpack.Latest().String()})
 					})
 
-					it("restores cache=true layer metadata and unsets the launch, build and cache flags", func() {
+					it("restores cache=true layer metadata without the launch, build and cache flags", func() {
 						h.SkipIf(t, api.MustParse(apiString).Compare(api.MustParse("0.7")) >= 0, "Platform API >= 0.7 does not restore layer metadata")
 
 						_, err := analyzer.Analyze()
@@ -613,14 +552,8 @@
 					it("does not restore cache=false layer metadata", func() {
 						h.SkipIf(t, api.MustParse(apiString).Compare(api.MustParse("0.7")) >= 0, "Platform API >= 0.7 does not restore layer metadata")
 
-<<<<<<< HEAD
-						_, err := analyzer.Analyze()
-						h.AssertNil(t, err)
-=======
-				it("restores cache=true layer metadata without the launch, build and cache flags", func() {
-					_, err := analyzer.Analyze(image, testCache)
-					h.AssertNil(t, err)
->>>>>>> 3dc792af
+						_, err := analyzer.Analyze()
+						h.AssertNil(t, err)
 
 						h.AssertPathDoesNotExist(t, filepath.Join(layersDir, "metadata.buildpack", "cache-false.toml"))
 					})
