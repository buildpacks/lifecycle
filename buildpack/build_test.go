package buildpack_test

import (
	"bytes"
	"errors"
	"fmt"
	"io/ioutil"
	"os"
	"path/filepath"
	"strings"
	"testing"

	"github.com/BurntSushi/toml"
	"github.com/apex/log"
	"github.com/apex/log/handlers/memory"
	"github.com/golang/mock/gomock"
	"github.com/google/go-cmp/cmp"
	"github.com/sclevine/spec"
	"github.com/sclevine/spec/report"

	"github.com/buildpacks/lifecycle/api"
	"github.com/buildpacks/lifecycle/buildpack"
	"github.com/buildpacks/lifecycle/env"
	"github.com/buildpacks/lifecycle/launch"
	"github.com/buildpacks/lifecycle/layers"
	llog "github.com/buildpacks/lifecycle/log"
	h "github.com/buildpacks/lifecycle/testhelpers"
	"github.com/buildpacks/lifecycle/testmock"
)

//go:generate mockgen -package testmock -destination testmock/env.go github.com/buildpacks/lifecycle BuildEnv

func TestBuild(t *testing.T) {
	spec.Run(t, "unit-build", testBuild, spec.Report(report.Terminal{}))
}

<<<<<<< HEAD
// RawCommandValue should be ignored because it is a toml.Primitive that has not been exported.
var processCmpOpts = []cmp.Option{
	cmpopts.IgnoreFields(launch.Process{}, "RawCommandValue"),
}

func testBuild(t *testing.T, when spec.G, it spec.S) {
	var (
		mockCtrl   *gomock.Controller
		executor   *buildpack.DefaultBuildExecutor
		dirStore   string
		descriptor buildpack.BpDescriptor

		// build inputs
		inputs         buildpack.BuildInputs
		tmpDir         string
		appDir         string
		layersDir      string
		platformDir    string
		mockEnv        *testmock.MockBuildEnv
		stdout, stderr *bytes.Buffer

		logger     llog.Logger
		logHandler = memory.New()
	)

	it.Before(func() {
		mockCtrl = gomock.NewController(t)
		executor = &buildpack.DefaultBuildExecutor{}

		// setup descriptor
		var err error
		dirStore, err = filepath.Abs(filepath.Join("testdata", "buildpack", "by-id"))
		h.AssertNil(t, err)
		descriptor = buildpack.BpDescriptor{
			WithAPI: api.Buildpack.Latest().String(),
			Buildpack: buildpack.BpInfo{
				BaseInfo: buildpack.BaseInfo{
					ID:       "A",
					Version:  "v1",
					Name:     "Buildpack A",
					ClearEnv: false,
					Homepage: "Buildpack A Homepage",
				},
			},
			WithRootDir: filepath.Join(dirStore, "A", "v1"),
		}
=======
func testBuild(kind string) func(t *testing.T, when spec.G, it spec.S) {
	return func(t *testing.T, when spec.G, it spec.S) {
		var (
			descriptor     buildpack.Descriptor
			mockCtrl       *gomock.Controller
			mockEnv        *testmock.MockBuildEnv
			stdout, stderr *bytes.Buffer
			tmpDir         string
			platformDir    string
			appDir         string
			layersDir      string
			storeDir       string
			config         buildpack.BuildConfig
			logHandler     = memory.New()
		)

		it.Before(func() {
			mockCtrl = gomock.NewController(t)
			mockEnv = testmock.NewMockBuildEnv(mockCtrl)

			var err error
			tmpDir, err = ioutil.TempDir("", "lifecycle")
			h.AssertNil(t, err)
			stdout, stderr = &bytes.Buffer{}, &bytes.Buffer{}
			platformDir = filepath.Join(tmpDir, "platform")
			layersDir = filepath.Join(tmpDir, "launch")
			appDir = filepath.Join(layersDir, "app")
			h.Mkdir(t, layersDir, appDir, filepath.Join(platformDir, "env"))

			storeDir, err = filepath.Abs(filepath.Join("testdata", strings.ToLower(kind), "by-id"))
			h.AssertNil(t, err)

			config = buildpack.BuildConfig{
				AppDir:          appDir,
				PlatformDir:     platformDir,
				OutputParentDir: layersDir,
				Out:             stdout,
				Err:             stderr,
				Logger:          &log.Logger{Handler: logHandler},
			}

			if kind == buildpack.KindBuildpack {
				descriptor = buildpack.Descriptor{
					API: api.Buildpack.Latest().String(),
					Buildpack: buildpack.Info{
						ID:       "A",
						Version:  "v1",
						Name:     "Buildpack A",
						ClearEnv: false,
						Homepage: "Buildpack A Homepage",
					},
					Dir: filepath.Join(storeDir, "A", "v1"),
				}
			} else {
				descriptor = buildpack.Descriptor{
					API: api.Buildpack.Latest().String(),
					Extension: buildpack.Info{
						ID:       "A",
						Version:  "v1",
						Name:     "Extension A",
						ClearEnv: false,
						Homepage: "Extension A Homepage",
					},
					Dir: filepath.Join(storeDir, "A", "v1"),
				}
			}
		})
>>>>>>> 52e78851

		// setup dirs
		tmpDir, err = ioutil.TempDir("", "lifecycle")
		h.AssertNil(t, err)
		layersDir = filepath.Join(tmpDir, "launch")
		appDir = filepath.Join(layersDir, "app")
		platformDir = filepath.Join(tmpDir, "platform")
		h.Mkdir(t, layersDir, appDir, filepath.Join(platformDir, "env"))

		// make inputs
		mockEnv = testmock.NewMockBuildEnv(mockCtrl)
		stdout, stderr = &bytes.Buffer{}, &bytes.Buffer{}
		inputs = buildpack.BuildInputs{
			AppDir:      appDir,
			LayersDir:   layersDir,
			PlatformDir: platformDir,
			Env:         mockEnv,
			Out:         stdout,
			Err:         stderr,
		}

		logger = &log.Logger{Handler: logHandler}
	})

	it.After(func() {
		os.RemoveAll(tmpDir)
		mockCtrl.Finish()
	})

	when("#Build", func() {
		when("env", func() {
			when("clear", func() {
				it.Before(func() {
					mockEnv.EXPECT().List().Return(append(os.Environ(), "TEST_ENV=cleared"))

					descriptor.Buildpack.Version = "v1.clear"
					descriptor.WithRootDir = filepath.Join(dirStore, "A", "v1.clear")
					descriptor.Buildpack.ClearEnv = true
				})

				it("provides a clear env", func() {
					if _, err := executor.Build(descriptor, inputs, logger); err != nil {
						t.Fatalf("Error: %s\n", err)
					}
					if s := cmp.Diff(h.Rdfile(t, filepath.Join(appDir, "build-info-A-v1.clear")),
						"TEST_ENV: cleared\n",
					); s != "" {
						t.Fatalf("Unexpected info:\n%s\n", s)
					}
				})

				it("sets CNB_ vars", func() {
					if _, err := executor.Build(descriptor, inputs, logger); err != nil {
						t.Fatalf("Unexpected error:\n%s\n", err)
					}

					var actual string
					t.Log("sets CNB_BUILDPACK_DIR")
					actual = h.Rdfile(t, filepath.Join(appDir, "build-env-cnb-buildpack-dir-A-v1.clear"))
					h.AssertEq(t, actual, descriptor.WithRootDir)

					t.Log("sets CNB_PLATFORM_DIR")
					actual = h.Rdfile(t, filepath.Join(appDir, "build-env-cnb-platform-dir-A-v1.clear"))
					h.AssertEq(t, actual, platformDir)

					t.Log("sets CNB_BP_PLAN_PATH")
					actual = h.Rdfile(t, filepath.Join(appDir, "build-env-cnb-bp-plan-path-A-v1.clear"))
					if isUnset(actual) {
						t.Fatal("Expected CNB_BP_PLAN_PATH to be set")
					}

					t.Log("sets CNB_LAYERS_DIR")
					actual = h.Rdfile(t, filepath.Join(appDir, "build-env-cnb-layers-dir-A-v1.clear"))
					h.AssertEq(t, actual, filepath.Join(layersDir, "A"))
					t.Log("does not set CNB_OUTPUT_DIR")
					actual = h.Rdfile(t, filepath.Join(appDir, "build-env-cnb-output-dir-A-v1.clear"))
					h.AssertEq(t, isUnset(actual), true)
				})
			})

			when("full", func() {
				it.Before(func() {
					mockEnv.EXPECT().WithPlatform(platformDir).Return(append(os.Environ(), "TEST_ENV=Av1"), nil)
				})

				it("provides a full env", func() {
					if _, err := executor.Build(descriptor, inputs, logger); err != nil {
						t.Fatalf("Unexpected error:\n%s\n", err)
					}
					if s := cmp.Diff(h.Rdfile(t, filepath.Join(appDir, "build-info-A-v1")),
						"TEST_ENV: Av1\n",
					); s != "" {
						t.Fatalf("Unexpected info:\n%s\n", s)
					}
				})

				it("sets CNB_ vars", func() {
					if _, err := executor.Build(descriptor, inputs, logger); err != nil {
						t.Fatalf("Unexpected error:\n%s\n", err)
					}

					var actual string
					t.Log("sets CNB_BUILDPACK_DIR")
					actual = h.Rdfile(t, filepath.Join(appDir, "build-env-cnb-buildpack-dir-A-v1"))
					h.AssertEq(t, actual, descriptor.WithRootDir)

					t.Log("sets CNB_PLATFORM_DIR")
					actual = h.Rdfile(t, filepath.Join(appDir, "build-env-cnb-platform-dir-A-v1"))
					h.AssertEq(t, actual, platformDir)

					t.Log("sets CNB_BP_PLAN_PATH")
					actual = h.Rdfile(t, filepath.Join(appDir, "build-env-cnb-bp-plan-path-A-v1"))
					if isUnset(actual) {
						t.Fatal("Expected CNB_BP_PLAN_PATH to be set")
					}

					t.Log("sets CNB_LAYERS_DIR")
					actual = h.Rdfile(t, filepath.Join(appDir, "build-env-cnb-layers-dir-A-v1"))
					h.AssertEq(t, actual, filepath.Join(layersDir, "A"))
					t.Log("does not set CNB_OUTPUT_DIR")
					actual = h.Rdfile(t, filepath.Join(appDir, "build-env-cnb-output-dir-A-v1"))
					h.AssertEq(t, isUnset(actual), true)
				})

				it("loads env vars from <platform>/env", func() {
					h.Mkfile(t, "some-data",
						filepath.Join(platformDir, "env", "SOME_VAR"),
					)
					if _, err := executor.Build(descriptor, inputs, logger); err != nil {
						t.Fatalf("Unexpected error:\n%s\n", err)
					}
					testExists(t,
						filepath.Join(appDir, "build-env-A-v1", "SOME_VAR"),
					)
				})
			})

			it("errors when <platform>/env cannot be loaded", func() {
				mockEnv.EXPECT().WithPlatform(platformDir).Return(nil, errors.New("some error"))
				if _, err := executor.Build(descriptor, inputs, logger); err == nil {
					t.Fatal("Expected error.\n")
				} else if !strings.Contains(err.Error(), "some error") {
					t.Fatalf("Incorrect error: %s\n", err)
				}
			})

			when("any", func() {
				it.Before(func() {
					mockEnv.EXPECT().WithPlatform(platformDir).Return(append(os.Environ(), "TEST_ENV=Av1"), nil).AnyTimes()
				})

				it("ensures the buildpack's layers dir exists and processes build layers", func() {
					h.Mkdir(t,
						filepath.Join(layersDir, "A"),
						filepath.Join(appDir, "layers-A-v1", "layer1"),
						filepath.Join(appDir, "layers-A-v1", "layer2"),
						filepath.Join(appDir, "layers-A-v1", "layer3"),
					)
					h.Mkfile(t, "[types]\n  build = true",
						filepath.Join(appDir, "layers-A-v1", "layer1.toml"),
						filepath.Join(appDir, "layers-A-v1", "layer3.toml"),
					)
					// the testdata/buildpack/bin/build script copies the content of the appDir into the layersDir
					gomock.InOrder(
						mockEnv.EXPECT().AddRootDir(filepath.Join(layersDir, "A", "layer1")),
						mockEnv.EXPECT().AddEnvDir(filepath.Join(layersDir, "A", "layer1", "env"), env.ActionTypeOverride),
						mockEnv.EXPECT().AddEnvDir(filepath.Join(layersDir, "A", "layer1", "env.build"), env.ActionTypeOverride),
					)
					gomock.InOrder(
						mockEnv.EXPECT().AddRootDir(filepath.Join(layersDir, "A", "layer3")),
						mockEnv.EXPECT().AddEnvDir(filepath.Join(layersDir, "A", "layer3", "env"), env.ActionTypeOverride),
						mockEnv.EXPECT().AddEnvDir(filepath.Join(layersDir, "A", "layer3", "env.build"), env.ActionTypeOverride),
					)
					if _, err := executor.Build(descriptor, inputs, logger); err != nil {
						t.Fatalf("Unexpected error:\n%s\n", err)
					}
					testExists(t,
						filepath.Join(layersDir, "A"),
					)
				})

				it("errors when the buildpack's layers dir cannot be created", func() {
					h.Mkfile(t, "some-data", filepath.Join(layersDir, "A"))
					_, err := executor.Build(descriptor, inputs, logger)
					if _, ok := err.(*os.PathError); !ok {
						t.Fatalf("Incorrect error: %s\n", err)
					}
				})

				it("errors when the provided buildpack plan is invalid", func() {
					inputs.Plan = buildpack.Plan{
						Entries: []buildpack.Require{
							{
								Metadata: map[string]interface{}{"a": map[int64]int64{1: 2}}, // map with non-string key type
							},
						},
					}
					if _, err := executor.Build(descriptor, inputs, logger); err == nil {
						t.Fatal("Expected error.\n")
					} else if !strings.Contains(err.Error(), "toml") {
						t.Fatalf("Incorrect error: %s\n", err)
					}
				})

				it("connects stdout and stdin to the terminal", func() {
					if _, err := executor.Build(descriptor, inputs, logger); err != nil {
						t.Fatalf("Unexpected error:\n%s\n", err)
					}
					if s := cmp.Diff(h.CleanEndings(stdout.String()), "build out: A@v1\n"); s != "" {
						t.Fatalf("Unexpected stdout:\n%s\n", s)
					}
					if s := cmp.Diff(h.CleanEndings(stderr.String()), "build err: A@v1\n"); s != "" {
						t.Fatalf("Unexpected stderr:\n%s\n", s)
					}
				})

				when("modifying the env fails", func() {
					var appendErr error

					it.Before(func() {
						appendErr = errors.New("some error")
					})

					each(it, []func(){
						func() {
							mockEnv.EXPECT().AddRootDir(gomock.Any()).Return(appendErr)
						},
						func() {
							mockEnv.EXPECT().AddRootDir(gomock.Any()).Return(nil)
							mockEnv.EXPECT().AddEnvDir(gomock.Any(), gomock.Any()).Return(appendErr)
						},
						func() {
							mockEnv.EXPECT().AddRootDir(gomock.Any()).Return(nil)
							mockEnv.EXPECT().AddEnvDir(gomock.Any(), gomock.Any()).Return(nil)
							mockEnv.EXPECT().AddEnvDir(gomock.Any(), gomock.Any()).Return(nil)
							mockEnv.EXPECT().AddRootDir(gomock.Any()).Return(appendErr)
						},
						func() {
							mockEnv.EXPECT().AddRootDir(gomock.Any()).Return(nil)
							mockEnv.EXPECT().AddEnvDir(gomock.Any(), gomock.Any()).Return(nil)
							mockEnv.EXPECT().AddEnvDir(gomock.Any(), gomock.Any()).Return(nil)
							mockEnv.EXPECT().AddRootDir(gomock.Any()).Return(nil)
							mockEnv.EXPECT().AddEnvDir(gomock.Any(), gomock.Any()).Return(nil)
							mockEnv.EXPECT().AddEnvDir(gomock.Any(), gomock.Any()).Return(appendErr)
						},
					}, "errors", func() {
						h.Mkdir(t,
							filepath.Join(appDir, "layers-A-v1", "layer1"),
							filepath.Join(appDir, "layers-A-v1", "layer2"),
						)
						h.Mkfile(t, "[types]\n  build = true",
							filepath.Join(appDir, "layers-A-v1", "layer1.toml"),
							filepath.Join(appDir, "layers-A-v1", "layer2.toml"),
						)
						if _, err := executor.Build(descriptor, inputs, logger); err != appendErr {
							t.Fatalf("Incorrect error: %s\n", err)
						}
					})
				})

				it("errors when the command fails", func() {
					if err := os.RemoveAll(platformDir); err != nil {
						t.Fatalf("Error: %s\n", err)
					}
					_, err := executor.Build(descriptor, inputs, logger)
					if err, ok := err.(*buildpack.Error); !ok || err.Type != buildpack.ErrTypeBuildpack {
						t.Fatalf("Incorrect error: %s\n", err)
					}
				})

				when("<layer>.toml", func() {
					when("the launch, cache and build flags are false", func() {
						when("the flags are specified in <layer>.toml", func() {
							it("renames <layers>/<layer> to <layers>/<layer>.ignore", func() {
								h.Mkdir(t,
									filepath.Join(layersDir, "A", "layer"),
								)
								h.Mkfile(t,
									"[types]\n  build=false\n  cache=false\n  launch=false",
									filepath.Join(layersDir, "A", "layer.toml"),
								)

								_, err := executor.Build(descriptor, inputs, logger)
								h.AssertNil(t, err)
								h.AssertPathDoesNotExist(t, filepath.Join(layersDir, "A", "layer"))
								h.AssertPathExists(t, filepath.Join(layersDir, "A", "layer.ignore"))
							})
						})

						when("the flags aren't specified in <layer>.toml", func() {
							it("renames <layers>/<layer> to <layers>/<layer>.ignore", func() {
								h.Mkdir(t,
									filepath.Join(layersDir, "A", "layer"),
								)
								h.Mkfile(t,
									"",
									filepath.Join(layersDir, "A", "layer.toml"),
								)

								_, err := executor.Build(descriptor, inputs, logger)
								h.AssertNil(t, err)
								h.AssertPathDoesNotExist(t, filepath.Join(layersDir, "A", "layer"))
								h.AssertPathExists(t, filepath.Join(layersDir, "A", "layer.ignore"))
							})
						})
					})

					it("errors when the launch, cache and build flags are in the top level", func() {
						h.Mkdir(t,
							filepath.Join(layersDir, "A"),
							filepath.Join(appDir, "layers-A-v1", "layer"),
						)
						h.Mkfile(t,
							"build=true\ncache=true\nlaunch=true",
							filepath.Join(appDir, "layers-A-v1", "layer.toml"),
						)

						_, err := executor.Build(descriptor, inputs, logger)
						h.AssertNotNil(t, err)
						expected := "the launch, cache and build flags should be in the types table"
						h.AssertStringContains(t, err.Error(), expected)
					})
				})

				when("build result", func() {
					when("build bom", func() {
						when("there is a bom in build.toml", func() {
							it("warns and includes the bom", func() {
								h.Mkfile(t,
									"[[bom]]\n"+
										`name = "some-dep"`+"\n"+
										"[bom.metadata]\n"+
										`version = "some-version"`+"\n",
									filepath.Join(appDir, "build-A-v1.toml"),
								)

								br, err := executor.Build(descriptor, inputs, logger)
								h.AssertNil(t, err)

								h.AssertEq(t, br.BuildBOM, []buildpack.BOMEntry{
									{
										Require: buildpack.Require{
											Name:     "some-dep",
											Metadata: map[string]interface{}{"version": "some-version"},
										},
										Buildpack: buildpack.GroupElement{ID: "A", Version: "v1"}, // no api, no homepage
									},
								})
								assertLogEntry(t, logHandler, "BOM table is deprecated in this buildpack api version, though it remains supported for backwards compatibility. Buildpack authors should write BOM information to <layer>.sbom.<ext>, launch.sbom.<ext>, or build.sbom.<ext>.")
							})
						})

						when("there is a bom in build.toml and SBOM files", func() {
							it("does not warn and does not include the bom", func() {
								h.Mkfile(t,
									"[[bom]]\n"+
										`name = "some-dep"`+"\n"+
										"[bom.metadata]\n"+
										`version = "some-version"`+"\n",
									filepath.Join(appDir, "build-A-v1.toml"),
								)

								buildpackID := descriptor.Buildpack.ID
								descriptor.Buildpack.SBOM = []string{"application/vnd.cyclonedx+json"}

								h.Mkdir(t,
									filepath.Join(layersDir, buildpackID))
								h.Mkfile(t, `{"key": "some-bom-content"}`,
									filepath.Join(layersDir, buildpackID, "build.sbom.cdx.json"))

								br, err := executor.Build(descriptor, inputs, logger)
								h.AssertNil(t, err)

								h.AssertEq(t, br.BuildBOM, []buildpack.BOMEntry{
									{
										Require: buildpack.Require{
											Name:     "some-dep",
											Metadata: map[string]interface{}{"version": "some-version"},
										},
										Buildpack: buildpack.GroupElement{ID: "A", Version: "v1"}, // no api, no homepage
									},
								})
								h.AssertEq(t, br.BOMFiles, []buildpack.BOMFile{
									{
										BuildpackID: buildpackID,
										LayerName:   "",
										LayerType:   buildpack.LayerTypeBuild,
										Path:        filepath.Join(layersDir, buildpackID, "build.sbom.cdx.json"),
									},
								})
								assertLogEntryNotContains(t, logHandler, "BOM table is deprecated in this buildpack api version, though it remains supported for backwards compatibility. Buildpack authors should write BOM information to <layer>.sbom.<ext>, launch.sbom.<ext>, or build.sbom.<ext>.")
							})
						})
					})

					when("launch bom", func() {
						when("there is a bom in launch.toml", func() {
							it("warns and includes the bom", func() {
								h.Mkfile(t,
									"[[bom]]\n"+
										`name = "some-dep"`+"\n"+
										"[bom.metadata]\n"+
										`version = "some-version"`+"\n",
									filepath.Join(appDir, "launch-A-v1.toml"),
								)

								br, err := executor.Build(descriptor, inputs, logger)
								h.AssertNil(t, err)

								h.AssertEq(t, br.LaunchBOM, []buildpack.BOMEntry{
									{
										Require: buildpack.Require{
											Name:     "some-dep",
											Metadata: map[string]interface{}{"version": "some-version"},
										},
										Buildpack: buildpack.GroupElement{ID: "A", Version: "v1"}, // no api, no homepage
									},
								})
								assertLogEntry(t, logHandler, "BOM table is deprecated in this buildpack api version, though it remains supported for backwards compatibility. Buildpack authors should write BOM information to <layer>.sbom.<ext>, launch.sbom.<ext>, or build.sbom.<ext>.")
							})
						})

<<<<<<< HEAD
						when("there is a bom in launch.toml and SBOM files", func() {
							it("does not warn and does not include the bom", func() {
								h.Mkfile(t,
									"[[bom]]\n"+
										`name = "some-dep"`+"\n"+
										"[bom.metadata]\n"+
										`version = "some-version"`+"\n",
									filepath.Join(appDir, "launch-A-v1.toml"),
								)
=======
							when("processes", func() {
								it("includes processes and uses the default value that is set", func() {
									h.Mkfile(t,
										`[[processes]]`+"\n"+
											`type = "some-type"`+"\n"+
											`command = ["some-cmd"]`+"\n"+
											`default = true`+"\n"+
											`[[processes]]`+"\n"+
											`type = "web"`+"\n"+
											`command = ["other-cmd"]`+"\n",
										// default is false and therefore doesn't appear
										filepath.Join(appDir, "launch-A-v1.toml"),
									)
									br, err := descriptor.Build(buildpack.Plan{}, config, mockEnv)
									h.AssertNil(t, err)

									h.AssertEq(t, br.Processes, []launch.Process{
										{Type: "some-type", Command: "some-cmd", BuildpackID: "A", Default: true, Direct: true},
										{Type: "web", Command: "other-cmd", BuildpackID: "A", Default: false, Direct: true},
									})
								})

								when("there is more than one default=true process", func() {
									it("errors when the processes have the same type", func() {
										h.Mkfile(t,
											`[[processes]]`+"\n"+
												`type = "some-type"`+"\n"+
												`command = ["some-cmd"]`+"\n"+
												`default = true`+"\n"+
												`[[processes]]`+"\n"+
												`type = "some-type"`+"\n"+
												`command = ["some-other-cmd"]`+"\n"+
												`default = true`+"\n",
											filepath.Join(appDir, "launch-A-v1.toml"),
										)
										_, err := descriptor.Build(buildpack.Plan{}, config, mockEnv)
										h.AssertNotNil(t, err)
										expected := "multiple default process types aren't allowed"
										h.AssertStringContains(t, err.Error(), expected)
									})

									it("errors when the processes have different types", func() {
										h.Mkfile(t,
											`[[processes]]`+"\n"+
												`type = "some-type"`+"\n"+
												`command = ["some-cmd"]`+"\n"+
												`default = true`+"\n"+
												`[[processes]]`+"\n"+
												`type = "other-type"`+"\n"+
												`command = ["other-cmd"]`+"\n"+
												`default = true`+"\n",
											filepath.Join(appDir, "launch-A-v1.toml"),
										)
										_, err := descriptor.Build(buildpack.Plan{}, config, mockEnv)
										h.AssertNotNil(t, err)
										expected := "multiple default process types aren't allowed"
										h.AssertStringContains(t, err.Error(), expected)
									})
								})
>>>>>>> 52e78851

								buildpackID := descriptor.Buildpack.ID
								descriptor.Buildpack.SBOM = []string{"application/vnd.cyclonedx+json"}

<<<<<<< HEAD
								h.Mkdir(t,
									filepath.Join(layersDir, buildpackID))
								h.Mkfile(t, `{"key": "some-bom-content"}`,
									filepath.Join(layersDir, buildpackID, "launch.sbom.cdx.json"))

								br, err := executor.Build(descriptor, inputs, logger)
								h.AssertNil(t, err)
=======
								it("returns extra commands as args before defined args", func() {
									h.Mkfile(t,
										"[[processes]]\n"+
											`command = ["some-cmd", "cmd-arg"]`+"\n"+
											`args = ["first-arg"]`,
										filepath.Join(appDir, "launch-A-v1.toml"),
									)
									br, err := descriptor.Build(buildpack.Plan{}, config, mockEnv)
									h.AssertNil(t, err)
									h.AssertEq(t, len(br.Processes), 1)
									h.AssertEq(t, br.Processes[0].Command, "some-cmd")
									h.AssertEq(t, br.Processes[0].Args[0], "cmd-arg")
									h.AssertEq(t, br.Processes[0].Args[1], "first-arg")
								})

								it("returns direct=true for processes", func() {
									h.Mkfile(t,
										"[[processes]]\n"+
											`command = ["some-cmd", "cmd-arg"]`+"\n"+
											`args = ["first-arg"]`,
										filepath.Join(appDir, "launch-A-v1.toml"),
									)
									br, err := descriptor.Build(buildpack.Plan{}, config, mockEnv)
									h.AssertNil(t, err)
									h.AssertEq(t, len(br.Processes), 1)
									h.AssertEq(t, br.Processes[0].Command, "some-cmd")
									h.AssertEq(t, br.Processes[0].Direct, true)
								})
>>>>>>> 52e78851

								h.AssertEq(t, br.LaunchBOM, []buildpack.BOMEntry{
									{
										Require: buildpack.Require{
											Name:     "some-dep",
											Metadata: map[string]interface{}{"version": "some-version"},
										},
										Buildpack: buildpack.GroupElement{ID: "A", Version: "v1"}, // no api, no homepage
									},
								})
<<<<<<< HEAD
								h.AssertEq(t, br.BOMFiles, []buildpack.BOMFile{
									{
										BuildpackID: buildpackID,
										LayerName:   "",
										LayerType:   buildpack.LayerTypeLaunch,
										Path:        filepath.Join(layersDir, buildpackID, "launch.sbom.cdx.json"),
									},
=======

								when("buildpack api < 0.9", func() {
									it.Before(func() {
										h.SkipIf(t, kind == buildpack.KindExtension, "")
										descriptor.API = "0.8"
									})

									it("allows setting direct", func() {
										h.Mkfile(t,
											"[[processes]]\n"+
												`command = "some-cmd"`+"\n"+
												`direct = false`,
											filepath.Join(appDir, "launch-A-v1.toml"),
										)
										br, err := descriptor.Build(buildpack.Plan{}, config, mockEnv)
										h.AssertNil(t, err)
										h.AssertEq(t, len(br.Processes), 1)
										h.AssertEq(t, br.Processes[0].Direct, false)
									})

									it("allows setting a single command string", func() {
										h.Mkfile(t,
											"[[processes]]\n"+
												`command = "some-command"`,
											filepath.Join(appDir, "launch-A-v1.toml"),
										)
										br, err := descriptor.Build(buildpack.Plan{}, config, mockEnv)
										h.AssertNil(t, err)
										h.AssertEq(t, len(br.Processes), 1)
										h.AssertEq(t, br.Processes[0].Command, "some-command")
									})

									it("sets the working directory", func() {
										h.Mkfile(t,
											"[[processes]]\n"+
												`command = "some-cmd"`+"\n"+
												`working-dir = "/working-directory"`,
											filepath.Join(appDir, "launch-A-v1.toml"),
										)
										br, err := descriptor.Build(buildpack.Plan{}, config, mockEnv)
										h.AssertNil(t, err)
										h.AssertEq(t, len(br.Processes), 1)
										h.AssertEq(t, br.Processes[0].WorkingDirectory, "/working-directory")
									})

									it("does not allow commands as list of string", func() {
										h.Mkfile(t,
											"[[processes]]\n"+
												`command = ["some-cmd"]`+"\n"+
												`direct = false`,
											filepath.Join(appDir, "launch-A-v1.toml"),
										)
										_, err := descriptor.Build(buildpack.Plan{}, config, mockEnv)
										h.AssertError(t, err, "toml: incompatible types: TOML key \"processes.command\" has type []interface {}; destination has type string")
									})
>>>>>>> 52e78851
								})
								assertLogEntryNotContains(t, logHandler, "BOM table is deprecated in this buildpack api version, though it remains supported for backwards compatibility. Buildpack authors should write BOM information to <layer>.sbom.<ext>, launch.sbom.<ext>, or build.sbom.<ext>.")
							})
						})

						it("errors when there is a bom in launch.toml with a top-level version", func() {
							h.Mkfile(t,
								"[[bom]]\n"+
									`name = "some-dep"`+"\n"+
									`version = "some-version"`+"\n",
								filepath.Join(appDir, "launch-A-v1.toml"),
							)

							_, err := executor.Build(descriptor, inputs, logger)
							h.AssertError(t, err, "bom entry 'some-dep' has a top level version which is not allowed. The buildpack should instead set metadata.version")
						})
					})

					when("SBOM files", func() {
						it("includes any SBOM files", func() {
							buildpackID := descriptor.Buildpack.ID
							descriptor.Buildpack.SBOM = []string{"application/vnd.cyclonedx+json;version=1.3"}
							layerName := "some-layer"
							otherLayerName := "some-launch-true-cache-false-layer"

							h.Mkdir(t,
								filepath.Join(layersDir, buildpackID))
							h.Mkfile(t, `{"key": "some-bom-content"}`,
								filepath.Join(layersDir, buildpackID, "launch.sbom.cdx.json"),
								filepath.Join(layersDir, buildpackID, "build.sbom.cdx.json"),
								filepath.Join(layersDir, buildpackID, fmt.Sprintf("%s.sbom.cdx.json", layerName)),
								filepath.Join(layersDir, buildpackID, fmt.Sprintf("%s.sbom.cdx.json", otherLayerName)), // layer directory does not exist
							)

							h.Mkdir(t,
								filepath.Join(layersDir, buildpackID, layerName))
							h.Mkfile(t, "[types]\n  cache = true",
								filepath.Join(layersDir, buildpackID, fmt.Sprintf("%s.toml", layerName)))
							h.Mkfile(t, "[types]\n  launch = true\n  cache = false",
								filepath.Join(layersDir, buildpackID, fmt.Sprintf("%s.toml", otherLayerName)))

							br, err := executor.Build(descriptor, inputs, logger)
							h.AssertNil(t, err)

							h.AssertEq(t, buildpack.BuildOutputs{
								BOMFiles: []buildpack.BOMFile{
									{
										BuildpackID: buildpackID,
										LayerName:   "",
										LayerType:   buildpack.LayerTypeBuild,
										Path:        filepath.Join(layersDir, buildpackID, "build.sbom.cdx.json"),
									},
									{
										BuildpackID: buildpackID,
										LayerName:   "",
										LayerType:   buildpack.LayerTypeLaunch,
										Path:        filepath.Join(layersDir, buildpackID, "launch.sbom.cdx.json"),
									},
									{
										BuildpackID: buildpackID,
										LayerName:   otherLayerName,
										LayerType:   buildpack.LayerTypeLaunch,
										Path:        filepath.Join(layersDir, buildpackID, "some-launch-true-cache-false-layer.sbom.cdx.json"),
									},
									{
										BuildpackID: buildpackID,
										LayerName:   layerName,
										LayerType:   buildpack.LayerTypeBuild,
										Path:        filepath.Join(layersDir, buildpackID, "some-layer.sbom.cdx.json"),
									},
									{
										BuildpackID: buildpackID,
										LayerName:   layerName,
										LayerType:   buildpack.LayerTypeCache,
										Path:        filepath.Join(layersDir, buildpackID, "some-layer.sbom.cdx.json"),
									},
								},
							}, br)
						})

						it("errors if there are unsupported extensions", func() {
							buildpackID := descriptor.Buildpack.ID
							descriptor.Buildpack.SBOM = []string{"application/vnd.cyclonedx+json", "application/spdx+json", "application/vnd.syft+json"}
							layerName := "some-layer"

							h.Mkdir(t,
								filepath.Join(layersDir, buildpackID, layerName))
							h.Mkfile(t, "[types]\n  launch = true\n  cache = false",
								filepath.Join(layersDir, buildpackID, fmt.Sprintf("%s.toml", layerName)))
							h.Mkfile(t, `{"key": "some-bom-content"}`,
								filepath.Join(layersDir, buildpackID, fmt.Sprintf("%s.sbom.cdx.json", layerName)),
								filepath.Join(layersDir, buildpackID, fmt.Sprintf("%s.sbom.spdx.json", layerName)),
								filepath.Join(layersDir, buildpackID, fmt.Sprintf("%s.sbom.syft.json", layerName)),
								filepath.Join(layersDir, buildpackID, fmt.Sprintf("%s.sbom.some-unknown-format.json", layerName)))

							_, err := executor.Build(descriptor, inputs, logger)
							h.AssertError(t, err, fmt.Sprintf("unsupported SBOM file format: '%s'", filepath.Join(layersDir, buildpackID, fmt.Sprintf("%s.sbom.some-unknown-format.json", layerName))))
						})

						it("errors if there are undeclared media types", func() {
							buildpackID := descriptor.Buildpack.ID
							descriptor.Buildpack.SBOM = []string{"application/vnd.cyclonedx+json"}

							h.Mkdir(t,
								filepath.Join(layersDir, buildpackID))
							h.Mkfile(t, `{"key": "some-bom-content"}`,
								filepath.Join(layersDir, buildpackID, "launch.sbom.spdx.json"))

							_, err := executor.Build(descriptor, inputs, logger)
							h.AssertError(t, err, fmt.Sprintf("validating SBOM file '%s' for buildpack: 'A@v1': undeclared SBOM media type: 'application/spdx+json'", filepath.Join(layersDir, buildpackID, "launch.sbom.spdx.json")))
						})
					})

					when("labels", func() {
						it("includes labels", func() {
							h.Mkfile(t,
								"[[labels]]\n"+
									`key = "some-key"`+"\n"+
									`value = "some-value"`+"\n"+
									"[[labels]]\n"+
									`key = "some-other-key"`+"\n"+
									`value = "some-other-value"`+"\n",
								filepath.Join(appDir, "launch-A-v1.toml"),
							)

							br, err := executor.Build(descriptor, inputs, logger)
							h.AssertNil(t, err)

							h.AssertEq(t, br.Labels, []buildpack.Label{
								{Key: "some-key", Value: "some-value"},
								{Key: "some-other-key", Value: "some-other-value"},
							})
						})
					})

					when("met requires", func() {
						it("are derived from build.toml", func() {
							inputs.Plan = buildpack.Plan{
								Entries: []buildpack.Require{
									{Name: "some-dep"},
									{Name: "some-other-dep"},
									{Name: "some-unmet-dep"},
								},
							}
							h.Mkfile(t,
								"[[unmet]]\n"+
									`name = "some-unmet-dep"`+"\n",
								filepath.Join(appDir, "build-A-v1.toml"),
							)

							br, err := executor.Build(descriptor, inputs, logger)
							h.AssertNil(t, err)

							h.AssertEq(t, br.MetRequires, []string{"some-dep", "some-other-dep"})
						})

						when("there are invalid unmet entries", func() {
							it("errors when name is missing", func() {
								h.Mkfile(t,
									"[[unmet]]\n",
									filepath.Join(appDir, "build-A-v1.toml"),
								)
								_, err := executor.Build(descriptor, inputs, logger)
								h.AssertNotNil(t, err)
								expected := "name is required"
								h.AssertStringContains(t, err.Error(), expected)
							})

							it("errors when name is invalid", func() {
								h.Mkfile(t,
									"[[unmet]]\n"+
										`name = "unknown-dep"`+"\n",
									filepath.Join(appDir, "build-A-v1.toml"),
								)
								_, err := executor.Build(descriptor, inputs, logger)
								h.AssertNotNil(t, err)
								expected := "must match a requested dependency"
								h.AssertStringContains(t, err.Error(), expected)
							})
						})
					})

					when("processes", func() {
						it("includes processes and uses the default value that is set", func() {
							h.Mkfile(t,
								`[[processes]]`+"\n"+
									`type = "some-type"`+"\n"+
									`command = ["some-cmd"]`+"\n"+
									`default = true`+"\n"+
									`[[processes]]`+"\n"+
									`type = "web"`+"\n"+
									`command = ["other-cmd"]`+"\n",
								// default is false and therefore doesn't appear
								filepath.Join(appDir, "launch-A-v1.toml"),
							)
							br, err := executor.Build(descriptor, inputs, logger)
							h.AssertNil(t, err)

							h.AssertEq(t, br.Processes, []launch.Process{
								{Type: "some-type", Command: []string{"some-cmd"}, BuildpackID: "A", Default: true, Direct: true},
								{Type: "web", Command: []string{"other-cmd"}, BuildpackID: "A", Default: false, Direct: true},
							}, processCmpOpts...)
						})

						when("there is more than one default=true process", func() {
							it("errors when the processes have the same type", func() {
								h.Mkfile(t,
									`[[processes]]`+"\n"+
										`type = "some-type"`+"\n"+
										`command = ["some-cmd"]`+"\n"+
										`default = true`+"\n"+
										`[[processes]]`+"\n"+
										`type = "some-type"`+"\n"+
										`command = ["some-other-cmd"]`+"\n"+
										`default = true`+"\n",
									filepath.Join(appDir, "launch-A-v1.toml"),
								)
								_, err := executor.Build(descriptor, inputs, logger)
								h.AssertNotNil(t, err)
								expected := "multiple default process types aren't allowed"
								h.AssertStringContains(t, err.Error(), expected)
							})

							it("errors when the processes have different types", func() {
								h.Mkfile(t,
									`[[processes]]`+"\n"+
										`type = "some-type"`+"\n"+
										`command = ["some-cmd"]`+"\n"+
										`default = true`+"\n"+
										`[[processes]]`+"\n"+
										`type = "other-type"`+"\n"+
										`command = ["other-cmd"]`+"\n"+
										`default = true`+"\n",
									filepath.Join(appDir, "launch-A-v1.toml"),
								)
								_, err := executor.Build(descriptor, inputs, logger)
								h.AssertNotNil(t, err)
								expected := "multiple default process types aren't allowed"
								h.AssertStringContains(t, err.Error(), expected)
							})
						})

						it("does not allow string command", func() {
							h.Mkfile(t,
								"[[processes]]\n"+
									`command = "some-cmd"`,
								filepath.Join(appDir, "launch-A-v1.toml"),
							)
							_, err := executor.Build(descriptor, inputs, logger)
							h.AssertError(t, err, "toml: incompatible types: TOML key \"processes.command\" has type string; destination has type slice")
						})

						it("returns extra commands as args before defined args", func() {
							h.Mkfile(t,
								"[[processes]]\n"+
									`command = ["some-cmd", "cmd-arg"]`+"\n"+
									`args = ["first-arg"]`,
								filepath.Join(appDir, "launch-A-v1.toml"),
							)
							br, err := executor.Build(descriptor, inputs, logger)
							h.AssertNil(t, err)
							h.AssertEq(t, len(br.Processes), 1)
							h.AssertEq(t, br.Processes[0].Command, []string{"some-cmd"})
							h.AssertEq(t, br.Processes[0].Args[0], "cmd-arg")
							h.AssertEq(t, br.Processes[0].Args[1], "first-arg")
						})

						it("returns direct=true for processes", func() {
							h.Mkfile(t,
								"[[processes]]\n"+
									`command = ["some-cmd", "cmd-arg"]`+"\n"+
									`args = ["first-arg"]`,
								filepath.Join(appDir, "launch-A-v1.toml"),
							)
							br, err := executor.Build(descriptor, inputs, logger)
							h.AssertNil(t, err)
							h.AssertEq(t, len(br.Processes), 1)
							h.AssertEq(t, br.Processes[0].Command, []string{"some-cmd"})
							h.AssertEq(t, br.Processes[0].Direct, true)
						})

						it("does not allow direct flag", func() {
							h.Mkfile(t,
								"[[processes]]\n"+
									`command = ["some-cmd"]`+"\n"+
									`direct = false`,
								filepath.Join(appDir, "launch-A-v1.toml"),
							)
							_, err := executor.Build(descriptor, inputs, logger)
							h.AssertError(t, err, "process.direct is not supported on this buildpack version")
						})

						it("sets the working directory", func() {
							h.Mkfile(t,
								"[[processes]]\n"+
									`command = ["some-cmd"]`+"\n"+
									`working-dir = "/working-directory"`,
								filepath.Join(appDir, "launch-A-v1.toml"),
							)
							br, err := executor.Build(descriptor, inputs, logger)
							h.AssertNil(t, err)
							h.AssertEq(t, len(br.Processes), 1)
							h.AssertEq(t, br.Processes[0].WorkingDirectory, "/working-directory")
						})
					})

					when("slices", func() {
						it("includes slices", func() {
							h.Mkfile(t,
								"[[slices]]\n"+
									`paths = ["some-path", "some-other-path"]`+"\n",
								filepath.Join(appDir, "launch-A-v1.toml"),
							)

							br, err := executor.Build(descriptor, inputs, logger)
							h.AssertNil(t, err)

<<<<<<< HEAD
							h.AssertEq(t, br.Slices, []layers.Slice{{Paths: []string{"some-path", "some-other-path"}}})
=======
								h.AssertEq(t, br.Processes, []launch.Process{
									{Type: "type-with-no-default", Command: "some-cmd", BuildpackID: "A", Default: false},
									{Type: "type-with-default", Command: "other-cmd", BuildpackID: "A", Default: false},
								})
								expected := "Warning: default processes aren't supported in this buildpack api version. Overriding the default value to false for the following processes: [type-with-default]"
								assertLogEntry(t, logHandler, expected)
							})
>>>>>>> 52e78851
						})
					})
				})

				when("buildpack api = 0.2", func() {
					it.Before(func() {
						descriptor.WithAPI = "0.2"
					})

					when("input plan.toml", func() {
						it("converts metadata version to top level version in the buildpack plan", func() {
							inputs.Plan = buildpack.Plan{
								Entries: []buildpack.Require{
									{
										Name:     "some-dep",
										Metadata: map[string]interface{}{"version": "v1"},
									},
								},
							}

							_, err := executor.Build(descriptor, inputs, logger)
							h.AssertNil(t, err)

							testPlan(t,
								[]buildpack.Require{
									{
										Name:     "some-dep",
										Version:  "v1",
										Metadata: map[string]interface{}{"version": "v1"},
									},
								},
								filepath.Join(appDir, "build-plan-in-A-v1.toml"),
							)
						})
					})
				})

				when("buildpack api < 0.5", func() {
					it.Before(func() {
						descriptor.WithAPI = "0.4"
					})

					it("ensures the buildpack's layers dir exists and process build layers", func() {
						h.Mkdir(t,
							filepath.Join(layersDir, "A"),
							filepath.Join(appDir, "layers-A-v1", "layer1"),
							filepath.Join(appDir, "layers-A-v1", "layer2"),
							filepath.Join(appDir, "layers-A-v1", "layer3"),
						)
						h.Mkfile(t, "build = true",
							filepath.Join(appDir, "layers-A-v1", "layer1.toml"),
							filepath.Join(appDir, "layers-A-v1", "layer3.toml"),
						)
						gomock.InOrder(
							mockEnv.EXPECT().AddRootDir(filepath.Join(layersDir, "A", "layer1")),
							mockEnv.EXPECT().AddEnvDir(filepath.Join(layersDir, "A", "layer1", "env"), env.ActionTypePrependPath),
							mockEnv.EXPECT().AddEnvDir(filepath.Join(layersDir, "A", "layer1", "env.build"), env.ActionTypePrependPath),
						)
						gomock.InOrder(
							mockEnv.EXPECT().AddRootDir(filepath.Join(layersDir, "A", "layer3")),
							mockEnv.EXPECT().AddEnvDir(filepath.Join(layersDir, "A", "layer3", "env"), env.ActionTypePrependPath),
							mockEnv.EXPECT().AddEnvDir(filepath.Join(layersDir, "A", "layer3", "env.build"), env.ActionTypePrependPath),
						)
						if _, err := executor.Build(descriptor, inputs, logger); err != nil {
							t.Fatalf("Unexpected error:\n%s\n", err)
						}
						testExists(t,
							filepath.Join(layersDir, "A"),
						)
					})

					when("output plan.toml", func() {
						it("gets bom entries and unmet requires from the output buildpack plan", func() {
							inputs.Plan = buildpack.Plan{
								Entries: []buildpack.Require{
									{
										Name:    "some-deprecated-bp-dep",
										Version: "v1", // top-level version is deprecated in buildpack API 0.3
									},
									{
										Name:    "some-deprecated-bp-replace-version-dep",
										Version: "some-version-orig", // top-level version is deprecated in buildpack API 0.3
									},
									{
										Name:     "some-dep",
										Metadata: map[string]interface{}{"version": "v1"},
									},
									{
										Name:     "some-replace-version-dep",
										Metadata: map[string]interface{}{"version": "some-version-orig"},
									},
									{
										Name: "some-unmet-dep",
									},
								},
							}

							h.Mkfile(t,
								"[[entries]]\n"+
									`name = "some-deprecated-bp-dep"`+"\n"+
									`version = "v1"`+"\n"+
									"[[entries]]\n"+
									`name = "some-deprecated-bp-replace-version-dep"`+"\n"+
									`version = "some-version-new"`+"\n"+
									"[[entries]]\n"+
									`name = "some-dep"`+"\n"+
									"[entries.metadata]\n"+
									`version = "v1"`+"\n"+
									"[[entries]]\n"+
									`name = "some-replace-version-dep"`+"\n"+
									"[entries.metadata]\n"+
									`version = "some-version-new"`+"\n",
								filepath.Join(appDir, "build-plan-out-A-v1.toml"),
							)

							br, err := executor.Build(descriptor, inputs, logger)
							h.AssertNil(t, err)

							h.AssertEq(t, br.LaunchBOM, []buildpack.BOMEntry{
								{
									Require: buildpack.Require{
										Name:     "some-deprecated-bp-dep",
										Metadata: map[string]interface{}{"version": "v1"},
									},
									Buildpack: buildpack.GroupElement{ID: "A", Version: "v1"},
								},
								{
									Require: buildpack.Require{
										Name:     "some-deprecated-bp-replace-version-dep",
										Metadata: map[string]interface{}{"version": "some-version-new"},
									},
									Buildpack: buildpack.GroupElement{ID: "A", Version: "v1"},
								},
								{
									Require: buildpack.Require{
										Name:     "some-dep",
										Metadata: map[string]interface{}{"version": "v1"},
									},
									Buildpack: buildpack.GroupElement{ID: "A", Version: "v1"},
								},
								{
									Require: buildpack.Require{
										Name:     "some-replace-version-dep",
										Metadata: map[string]interface{}{"version": "some-version-new"},
									},
									Buildpack: buildpack.GroupElement{ID: "A", Version: "v1"},
								},
							})
							h.AssertEq(t, br.MetRequires, []string{
								"some-deprecated-bp-dep",
								"some-deprecated-bp-replace-version-dep",
								"some-dep",
								"some-replace-version-dep",
							})
						})

						it("errors when the output plan is invalid", func() {
							h.Mkfile(t, "bad-key", filepath.Join(appDir, "build-plan-out-A-v1.toml"))
							if _, err := executor.Build(descriptor, inputs, logger); err == nil {
								t.Fatal("Expected error.\n")
							} else if !strings.Contains(err.Error(), "key") {
								t.Fatalf("Incorrect error: %s\n", err)
							}
						})

						it("converts top level version to metadata.version in the bom", func() {
							h.Mkfile(t,
								"[[entries]]\n"+
									`name = "dep-1"`+"\n"+
									`version = "v1"`+"\n"+
									"[[entries]]\n"+
									`name = "dep-2"`+"\n"+
									`version = "v2"`+"\n"+
									"[entries.metadata]\n"+
									`version = "v2"`+"\n"+
									"[[entries]]\n"+
									`name = "dep-3"`+"\n"+
									"[entries.metadata]\n"+
									`version = "v3"`+"\n",
								filepath.Join(appDir, "build-plan-out-A-v1.toml"),
							)

							br, err := executor.Build(descriptor, inputs, logger)
							h.AssertNil(t, err)

							h.AssertEq(t, br.LaunchBOM, []buildpack.BOMEntry{
								{
									Require: buildpack.Require{
										Name:     "dep-1",
										Metadata: map[string]interface{}{"version": "v1"},
									},
									Buildpack: buildpack.GroupElement{ID: "A", Version: "v1"},
								},
								{
									Require: buildpack.Require{
										Name:     "dep-2",
										Metadata: map[string]interface{}{"version": "v2"},
									},
									Buildpack: buildpack.GroupElement{ID: "A", Version: "v1"},
								},
								{
									Require: buildpack.Require{
										Name:     "dep-3",
										Metadata: map[string]interface{}{"version": "v3"},
									},
									Buildpack: buildpack.GroupElement{ID: "A", Version: "v1"},
								},
							})
						})

						it("errors when top level version and metadata version are both present and do not match", func() {
							h.Mkfile(t,
								"[[entries]]\n"+
									`name = "dep1"`+"\n"+
									`version = "v2"`+"\n"+
									"[entries.metadata]\n"+
									`version = "v1"`+"\n",
								filepath.Join(appDir, "build-plan-out-A-v1.toml"),
							)
							_, err := executor.Build(descriptor, inputs, logger)
							h.AssertNotNil(t, err)
							expected := "top level version does not match metadata version"
							h.AssertStringContains(t, err.Error(), expected)
						})
					})
				})

				when("buildpack api < 0.6", func() {
					it.Before(func() {
						descriptor.WithAPI = "0.5"
					})

					when("launch.toml", func() {
						it("includes processes and sets/overrides their default value to false", func() {
							h.Mkfile(t,
								`[[processes]]`+"\n"+
									`type = "type-with-no-default"`+"\n"+
									`command = "some-cmd"`+"\n"+
									`[[processes]]`+"\n"+
									`type = "type-with-default"`+"\n"+
									`command = "other-cmd"`+"\n"+
									`default = true`+"\n",
								filepath.Join(appDir, "launch-A-v1.toml"),
							)

							br, err := executor.Build(descriptor, inputs, logger)
							h.AssertNil(t, err)

							h.AssertEq(t, br.Processes, []launch.Process{
								{Type: "type-with-no-default", Command: []string{"some-cmd"}, BuildpackID: "A", Default: false},
								{Type: "type-with-default", Command: []string{"other-cmd"}, BuildpackID: "A", Default: false},
							}, processCmpOpts...)
							expected := "Warning: default processes aren't supported in this buildpack api version. Overriding the default value to false for the following processes: [type-with-default]"
							assertLogEntry(t, logHandler, expected)
						})
					})

					when("<layer>.toml", func() {
						when("the launch, cache and build flags are in the types table", func() {
							it("warns", func() {
								h.Mkdir(t,
									filepath.Join(layersDir, "A"),
									filepath.Join(appDir, "layers-A-v1", "layer"),
								)
								h.Mkfile(t,
									"[types]\n  build=true\n  cache=true\n  launch=true",
									filepath.Join(appDir, "layers-A-v1", "layer.toml"),
								)

								_, err := executor.Build(descriptor, inputs, logger)
								h.AssertNil(t, err)
								expected := "Types table isn't supported in this buildpack api version. The launch, build and cache flags should be in the top level. Ignoring the values in the types table."
								assertLogEntry(t, logHandler, expected)
							})
						})
					})
				})

				when("buildpack api < 0.7", func() {
					it.Before(func() {
						descriptor.WithAPI = "0.6"
					})

					it("gets bom entries from launch.toml and unmet requires from build.toml", func() {
						inputs.Plan = buildpack.Plan{
							Entries: []buildpack.Require{
								{
									Name:    "some-deprecated-bp-replace-version-dep",
									Version: "some-version-orig", // top-level version is deprecated in buildpack API 0.3
								},
								{
									Name:     "some-dep",
									Metadata: map[string]interface{}{"version": "v1"},
								},
								{
									Name:     "some-replace-version-dep",
									Metadata: map[string]interface{}{"version": "some-version-orig"},
								},
								{
									Name: "some-unmet-dep",
								},
							},
						}

						h.Mkfile(t,
							"[[bom]]\n"+
								`name = "some-deprecated-bp-replace-version-dep"`+"\n"+
								"[bom.metadata]\n"+
								`version = "some-version-new"`+"\n"+
								"[[bom]]\n"+
								`name = "some-dep"`+"\n"+
								"[bom.metadata]\n"+
								`version = "v1"`+"\n"+
								"[[bom]]\n"+
								`name = "some-replace-version-dep"`+"\n"+
								"[bom.metadata]\n"+
								`version = "some-version-new"`+"\n",
							filepath.Join(appDir, "launch-A-v1.toml"),
						)

						h.Mkfile(t,
							"[[unmet]]\n"+
								`name = "some-unmet-dep"`+"\n",
							filepath.Join(appDir, "build-A-v1.toml"),
						)

						br, err := executor.Build(descriptor, inputs, logger)
						h.AssertNil(t, err)

						h.AssertEq(t, br.LaunchBOM, []buildpack.BOMEntry{
							{
								Require: buildpack.Require{
									Name:     "some-deprecated-bp-replace-version-dep",
									Metadata: map[string]interface{}{"version": "some-version-new"},
								},
								Buildpack: buildpack.GroupElement{ID: "A", Version: "v1"}, // no api, no homepage
							},
							{
								Require: buildpack.Require{
									Name:     "some-dep",
									Metadata: map[string]interface{}{"version": "v1"},
								},
								Buildpack: buildpack.GroupElement{ID: "A", Version: "v1"}, // no api, no homepage
							},
							{
								Require: buildpack.Require{
									Name:     "some-replace-version-dep",
									Metadata: map[string]interface{}{"version": "some-version-new"},
								},
								Buildpack: buildpack.GroupElement{ID: "A", Version: "v1"}, // no api, no homepage
							},
						})
						h.AssertEq(t, br.MetRequires, []string{"some-deprecated-bp-replace-version-dep", "some-dep", "some-replace-version-dep"})
					})

					when("build.toml", func() {
						it("errors when the build bom has a top level version", func() {
							h.Mkfile(t,
								"[[bom]]\n"+
									`name = "some-dep"`+"\n"+
									`version = "some-version"`+"\n",
								filepath.Join(appDir, "build-A-v1.toml"),
							)
							_, err := executor.Build(descriptor, inputs, logger)
							h.AssertNotNil(t, err)
							expected := "top level version which is not allowed"
							h.AssertStringContains(t, err.Error(), expected)
						})
					})

					when("launch.toml", func() {
						it("errors when the launch bom has a top level version", func() {
							h.Mkfile(t,
								"[[bom]]\n"+
									`name = "some-dep"`+"\n"+
									`version = "some-version"`+"\n",
								filepath.Join(appDir, "launch-A-v1.toml"),
							)
							_, err := executor.Build(descriptor, inputs, logger)
							h.AssertNotNil(t, err)
							expected := "top level version which is not allowed"
							h.AssertStringContains(t, err.Error(), expected)
						})
					})

					when("SBOM files", func() {
						it("are ignored", func() {
							descriptor.WithAPI = api.MustParse("0.6").String()
							buildpackID := descriptor.Buildpack.ID
							layerName := "some-layer"

							h.Mkdir(t,
								filepath.Join(layersDir, buildpackID))
							h.Mkfile(t, `{"key": "some-bom-content"}`,
								filepath.Join(layersDir, buildpackID, "launch.sbom.cdx.json"),
								filepath.Join(layersDir, buildpackID, "build.sbom.cdx.json"),
								filepath.Join(layersDir, buildpackID, fmt.Sprintf("%s.sbom.cdx.json", layerName)))

							h.Mkdir(t,
								filepath.Join(layersDir, buildpackID, layerName))
							h.Mkfile(t, "[types]\n  cache = true",
								filepath.Join(layersDir, buildpackID, fmt.Sprintf("%s.toml", layerName)))

							br, err := executor.Build(descriptor, inputs, logger)
							h.AssertNil(t, err)

							h.AssertEq(t, len(br.BOMFiles), 0)
							expected := "the following SBOM files will be ignored for buildpack api version < 0.7"
							assertLogEntry(t, logHandler, expected)
						})
					})
				})

				when("buildpack api < 0.8", func() {
					it.Before(func() {
						descriptor.WithAPI = "0.7"
					})

					it("does not set environment variables for positional arguments", func() {
						_, err := executor.Build(descriptor, inputs, logger)

						h.AssertNil(t, err)
						for _, file := range []string{
							"build-env-cnb-layers-dir-A-v1",
							"build-env-cnb-platform-dir-A-v1",
							"build-env-cnb-bp-plan-path-A-v1",
						} {
							contents := h.Rdfile(t, filepath.Join(appDir, file))
							if contents != "unset" {
								t.Fatalf("Expected %s to be unset; got %s", file, contents)
							}
						}
					})

					when("launch.toml", func() {
						it("ignores process working directory and warns", func() {
							h.Mkfile(t,
								"[[processes]]\n"+
									`command = "echo"`+"\n"+
									`working-dir = "/working-directory"`+"\n"+
									`type = "some-type"`+"\n",
								filepath.Join(appDir, "launch-A-v1.toml"),
							)
							br, err := executor.Build(descriptor, inputs, logger)
							h.AssertNil(t, err)
							h.AssertEq(t, len(br.Processes), 1)
							h.AssertEq(t, br.Processes[0].WorkingDirectory, "")
							assertLogEntry(t, logHandler, "Warning: process working directory isn't supported in this buildpack api version. Ignoring working directory for process 'some-type'")
						})
					})
				})

				when("buildpack api < 0.9", func() {
					it.Before(func() {
						descriptor.WithAPI = "0.8"
					})

					it("allows setting direct", func() {
						h.Mkfile(t,
							"[[processes]]\n"+
								`command = "some-cmd"`+"\n"+
								`direct = false`,
							filepath.Join(appDir, "launch-A-v1.toml"),
						)
						br, err := executor.Build(descriptor, inputs, logger)
						h.AssertNil(t, err)
						h.AssertEq(t, len(br.Processes), 1)
						h.AssertEq(t, br.Processes[0].Direct, false)
					})

					it("allows setting a single command string", func() {
						h.Mkfile(t,
							"[[processes]]\n"+
								`command = "some-command"`,
							filepath.Join(appDir, "launch-A-v1.toml"),
						)
						br, err := executor.Build(descriptor, inputs, logger)
						h.AssertNil(t, err)
						h.AssertEq(t, len(br.Processes), 1)
						h.AssertEq(t, br.Processes[0].Command, []string{"some-command"})
					})

					it("does not allow commands as list of string", func() {
						h.Mkfile(t,
							"[[processes]]\n"+
								`command = ["some-cmd"]`+"\n"+
								`direct = false`,
							filepath.Join(appDir, "launch-A-v1.toml"),
						)
						_, err := executor.Build(descriptor, inputs, logger)
						h.AssertError(t, err, "toml: incompatible types: TOML key \"processes.command\" has type []interface {}; destination has type string")
					})
				})
			})
		})
	})
}

func testExists(t *testing.T, paths ...string) {
	t.Helper()
	for _, p := range paths {
		if _, err := os.Stat(p); err != nil {
			t.Fatalf("Error: %s\n", err)
		}
	}
}

func testPlan(t *testing.T, plan []buildpack.Require, paths ...string) {
	t.Helper()
	for _, p := range paths {
		var c struct {
			Entries []buildpack.Require `toml:"entries"`
		}
		if _, err := toml.DecodeFile(p, &c); err != nil {
			t.Fatalf("Error: %s\n", err)
		}
		if s := cmp.Diff(c.Entries, plan); s != "" {
			t.Fatalf("Unexpected plan:\n%s\n", s)
		}
	}
}

func each(it spec.S, befores []func(), text string, f func()) {
	for i := range befores {
		before := befores[i]
		it(fmt.Sprintf("%s #%d", text, i), func() { before(); f() })
	}
}

func assertLogEntry(t *testing.T, logHandler *memory.Handler, expected string) {
	t.Helper()
	var messages []string
	for _, le := range logHandler.Entries {
		messages = append(messages, le.Message)
		if strings.Contains(le.Message, expected) {
			return
		}
	}
	fmtMessage := "\n" + strings.Join(messages, "\n") + "\n"
	t.Fatalf("Expected log entries: %s to contain \n'%s'", fmtMessage, expected)
}

func assertLogEntryNotContains(t *testing.T, logHandler *memory.Handler, expected string) {
	t.Helper()
	var messages []string
	for _, le := range logHandler.Entries {
		messages = append(messages, le.Message)
		if strings.Contains(le.Message, expected) {
			fmtMessage := "\n" + strings.Join(messages, "\n") + "\n"
			t.Fatalf("Expected log entries: %s not to contain \n'%s'", fmtMessage, expected)
		}
	}
}<|MERGE_RESOLUTION|>--- conflicted
+++ resolved
@@ -32,12 +32,6 @@
 
 func TestBuild(t *testing.T) {
 	spec.Run(t, "unit-build", testBuild, spec.Report(report.Terminal{}))
-}
-
-<<<<<<< HEAD
-// RawCommandValue should be ignored because it is a toml.Primitive that has not been exported.
-var processCmpOpts = []cmp.Option{
-	cmpopts.IgnoreFields(launch.Process{}, "RawCommandValue"),
 }
 
 func testBuild(t *testing.T, when spec.G, it spec.S) {
@@ -81,75 +75,6 @@
 			},
 			WithRootDir: filepath.Join(dirStore, "A", "v1"),
 		}
-=======
-func testBuild(kind string) func(t *testing.T, when spec.G, it spec.S) {
-	return func(t *testing.T, when spec.G, it spec.S) {
-		var (
-			descriptor     buildpack.Descriptor
-			mockCtrl       *gomock.Controller
-			mockEnv        *testmock.MockBuildEnv
-			stdout, stderr *bytes.Buffer
-			tmpDir         string
-			platformDir    string
-			appDir         string
-			layersDir      string
-			storeDir       string
-			config         buildpack.BuildConfig
-			logHandler     = memory.New()
-		)
-
-		it.Before(func() {
-			mockCtrl = gomock.NewController(t)
-			mockEnv = testmock.NewMockBuildEnv(mockCtrl)
-
-			var err error
-			tmpDir, err = ioutil.TempDir("", "lifecycle")
-			h.AssertNil(t, err)
-			stdout, stderr = &bytes.Buffer{}, &bytes.Buffer{}
-			platformDir = filepath.Join(tmpDir, "platform")
-			layersDir = filepath.Join(tmpDir, "launch")
-			appDir = filepath.Join(layersDir, "app")
-			h.Mkdir(t, layersDir, appDir, filepath.Join(platformDir, "env"))
-
-			storeDir, err = filepath.Abs(filepath.Join("testdata", strings.ToLower(kind), "by-id"))
-			h.AssertNil(t, err)
-
-			config = buildpack.BuildConfig{
-				AppDir:          appDir,
-				PlatformDir:     platformDir,
-				OutputParentDir: layersDir,
-				Out:             stdout,
-				Err:             stderr,
-				Logger:          &log.Logger{Handler: logHandler},
-			}
-
-			if kind == buildpack.KindBuildpack {
-				descriptor = buildpack.Descriptor{
-					API: api.Buildpack.Latest().String(),
-					Buildpack: buildpack.Info{
-						ID:       "A",
-						Version:  "v1",
-						Name:     "Buildpack A",
-						ClearEnv: false,
-						Homepage: "Buildpack A Homepage",
-					},
-					Dir: filepath.Join(storeDir, "A", "v1"),
-				}
-			} else {
-				descriptor = buildpack.Descriptor{
-					API: api.Buildpack.Latest().String(),
-					Extension: buildpack.Info{
-						ID:       "A",
-						Version:  "v1",
-						Name:     "Extension A",
-						ClearEnv: false,
-						Homepage: "Extension A Homepage",
-					},
-					Dir: filepath.Join(storeDir, "A", "v1"),
-				}
-			}
-		})
->>>>>>> 52e78851
 
 		// setup dirs
 		tmpDir, err = ioutil.TempDir("", "lifecycle")
@@ -572,7 +497,6 @@
 							})
 						})
 
-<<<<<<< HEAD
 						when("there is a bom in launch.toml and SBOM files", func() {
 							it("does not warn and does not include the bom", func() {
 								h.Mkfile(t,
@@ -582,72 +506,10 @@
 										`version = "some-version"`+"\n",
 									filepath.Join(appDir, "launch-A-v1.toml"),
 								)
-=======
-							when("processes", func() {
-								it("includes processes and uses the default value that is set", func() {
-									h.Mkfile(t,
-										`[[processes]]`+"\n"+
-											`type = "some-type"`+"\n"+
-											`command = ["some-cmd"]`+"\n"+
-											`default = true`+"\n"+
-											`[[processes]]`+"\n"+
-											`type = "web"`+"\n"+
-											`command = ["other-cmd"]`+"\n",
-										// default is false and therefore doesn't appear
-										filepath.Join(appDir, "launch-A-v1.toml"),
-									)
-									br, err := descriptor.Build(buildpack.Plan{}, config, mockEnv)
-									h.AssertNil(t, err)
-
-									h.AssertEq(t, br.Processes, []launch.Process{
-										{Type: "some-type", Command: "some-cmd", BuildpackID: "A", Default: true, Direct: true},
-										{Type: "web", Command: "other-cmd", BuildpackID: "A", Default: false, Direct: true},
-									})
-								})
-
-								when("there is more than one default=true process", func() {
-									it("errors when the processes have the same type", func() {
-										h.Mkfile(t,
-											`[[processes]]`+"\n"+
-												`type = "some-type"`+"\n"+
-												`command = ["some-cmd"]`+"\n"+
-												`default = true`+"\n"+
-												`[[processes]]`+"\n"+
-												`type = "some-type"`+"\n"+
-												`command = ["some-other-cmd"]`+"\n"+
-												`default = true`+"\n",
-											filepath.Join(appDir, "launch-A-v1.toml"),
-										)
-										_, err := descriptor.Build(buildpack.Plan{}, config, mockEnv)
-										h.AssertNotNil(t, err)
-										expected := "multiple default process types aren't allowed"
-										h.AssertStringContains(t, err.Error(), expected)
-									})
-
-									it("errors when the processes have different types", func() {
-										h.Mkfile(t,
-											`[[processes]]`+"\n"+
-												`type = "some-type"`+"\n"+
-												`command = ["some-cmd"]`+"\n"+
-												`default = true`+"\n"+
-												`[[processes]]`+"\n"+
-												`type = "other-type"`+"\n"+
-												`command = ["other-cmd"]`+"\n"+
-												`default = true`+"\n",
-											filepath.Join(appDir, "launch-A-v1.toml"),
-										)
-										_, err := descriptor.Build(buildpack.Plan{}, config, mockEnv)
-										h.AssertNotNil(t, err)
-										expected := "multiple default process types aren't allowed"
-										h.AssertStringContains(t, err.Error(), expected)
-									})
-								})
->>>>>>> 52e78851
 
 								buildpackID := descriptor.Buildpack.ID
 								descriptor.Buildpack.SBOM = []string{"application/vnd.cyclonedx+json"}
 
-<<<<<<< HEAD
 								h.Mkdir(t,
 									filepath.Join(layersDir, buildpackID))
 								h.Mkfile(t, `{"key": "some-bom-content"}`,
@@ -655,36 +517,6 @@
 
 								br, err := executor.Build(descriptor, inputs, logger)
 								h.AssertNil(t, err)
-=======
-								it("returns extra commands as args before defined args", func() {
-									h.Mkfile(t,
-										"[[processes]]\n"+
-											`command = ["some-cmd", "cmd-arg"]`+"\n"+
-											`args = ["first-arg"]`,
-										filepath.Join(appDir, "launch-A-v1.toml"),
-									)
-									br, err := descriptor.Build(buildpack.Plan{}, config, mockEnv)
-									h.AssertNil(t, err)
-									h.AssertEq(t, len(br.Processes), 1)
-									h.AssertEq(t, br.Processes[0].Command, "some-cmd")
-									h.AssertEq(t, br.Processes[0].Args[0], "cmd-arg")
-									h.AssertEq(t, br.Processes[0].Args[1], "first-arg")
-								})
-
-								it("returns direct=true for processes", func() {
-									h.Mkfile(t,
-										"[[processes]]\n"+
-											`command = ["some-cmd", "cmd-arg"]`+"\n"+
-											`args = ["first-arg"]`,
-										filepath.Join(appDir, "launch-A-v1.toml"),
-									)
-									br, err := descriptor.Build(buildpack.Plan{}, config, mockEnv)
-									h.AssertNil(t, err)
-									h.AssertEq(t, len(br.Processes), 1)
-									h.AssertEq(t, br.Processes[0].Command, "some-cmd")
-									h.AssertEq(t, br.Processes[0].Direct, true)
-								})
->>>>>>> 52e78851
 
 								h.AssertEq(t, br.LaunchBOM, []buildpack.BOMEntry{
 									{
@@ -695,7 +527,6 @@
 										Buildpack: buildpack.GroupElement{ID: "A", Version: "v1"}, // no api, no homepage
 									},
 								})
-<<<<<<< HEAD
 								h.AssertEq(t, br.BOMFiles, []buildpack.BOMFile{
 									{
 										BuildpackID: buildpackID,
@@ -703,63 +534,6 @@
 										LayerType:   buildpack.LayerTypeLaunch,
 										Path:        filepath.Join(layersDir, buildpackID, "launch.sbom.cdx.json"),
 									},
-=======
-
-								when("buildpack api < 0.9", func() {
-									it.Before(func() {
-										h.SkipIf(t, kind == buildpack.KindExtension, "")
-										descriptor.API = "0.8"
-									})
-
-									it("allows setting direct", func() {
-										h.Mkfile(t,
-											"[[processes]]\n"+
-												`command = "some-cmd"`+"\n"+
-												`direct = false`,
-											filepath.Join(appDir, "launch-A-v1.toml"),
-										)
-										br, err := descriptor.Build(buildpack.Plan{}, config, mockEnv)
-										h.AssertNil(t, err)
-										h.AssertEq(t, len(br.Processes), 1)
-										h.AssertEq(t, br.Processes[0].Direct, false)
-									})
-
-									it("allows setting a single command string", func() {
-										h.Mkfile(t,
-											"[[processes]]\n"+
-												`command = "some-command"`,
-											filepath.Join(appDir, "launch-A-v1.toml"),
-										)
-										br, err := descriptor.Build(buildpack.Plan{}, config, mockEnv)
-										h.AssertNil(t, err)
-										h.AssertEq(t, len(br.Processes), 1)
-										h.AssertEq(t, br.Processes[0].Command, "some-command")
-									})
-
-									it("sets the working directory", func() {
-										h.Mkfile(t,
-											"[[processes]]\n"+
-												`command = "some-cmd"`+"\n"+
-												`working-dir = "/working-directory"`,
-											filepath.Join(appDir, "launch-A-v1.toml"),
-										)
-										br, err := descriptor.Build(buildpack.Plan{}, config, mockEnv)
-										h.AssertNil(t, err)
-										h.AssertEq(t, len(br.Processes), 1)
-										h.AssertEq(t, br.Processes[0].WorkingDirectory, "/working-directory")
-									})
-
-									it("does not allow commands as list of string", func() {
-										h.Mkfile(t,
-											"[[processes]]\n"+
-												`command = ["some-cmd"]`+"\n"+
-												`direct = false`,
-											filepath.Join(appDir, "launch-A-v1.toml"),
-										)
-										_, err := descriptor.Build(buildpack.Plan{}, config, mockEnv)
-										h.AssertError(t, err, "toml: incompatible types: TOML key \"processes.command\" has type []interface {}; destination has type string")
-									})
->>>>>>> 52e78851
 								})
 								assertLogEntryNotContains(t, logHandler, "BOM table is deprecated in this buildpack api version, though it remains supported for backwards compatibility. Buildpack authors should write BOM information to <layer>.sbom.<ext>, launch.sbom.<ext>, or build.sbom.<ext>.")
 							})
@@ -959,9 +733,9 @@
 							h.AssertNil(t, err)
 
 							h.AssertEq(t, br.Processes, []launch.Process{
-								{Type: "some-type", Command: []string{"some-cmd"}, BuildpackID: "A", Default: true, Direct: true},
-								{Type: "web", Command: []string{"other-cmd"}, BuildpackID: "A", Default: false, Direct: true},
-							}, processCmpOpts...)
+								{Type: "some-type", Command: "some-cmd", BuildpackID: "A", Default: true, Direct: true},
+								{Type: "web", Command: "other-cmd", BuildpackID: "A", Default: false, Direct: true},
+							})
 						})
 
 						when("there is more than one default=true process", func() {
@@ -1022,7 +796,7 @@
 							br, err := executor.Build(descriptor, inputs, logger)
 							h.AssertNil(t, err)
 							h.AssertEq(t, len(br.Processes), 1)
-							h.AssertEq(t, br.Processes[0].Command, []string{"some-cmd"})
+							h.AssertEq(t, br.Processes[0].Command, "some-cmd")
 							h.AssertEq(t, br.Processes[0].Args[0], "cmd-arg")
 							h.AssertEq(t, br.Processes[0].Args[1], "first-arg")
 						})
@@ -1037,7 +811,7 @@
 							br, err := executor.Build(descriptor, inputs, logger)
 							h.AssertNil(t, err)
 							h.AssertEq(t, len(br.Processes), 1)
-							h.AssertEq(t, br.Processes[0].Command, []string{"some-cmd"})
+							h.AssertEq(t, br.Processes[0].Command, "some-cmd")
 							h.AssertEq(t, br.Processes[0].Direct, true)
 						})
 
@@ -1077,17 +851,7 @@
 							br, err := executor.Build(descriptor, inputs, logger)
 							h.AssertNil(t, err)
 
-<<<<<<< HEAD
 							h.AssertEq(t, br.Slices, []layers.Slice{{Paths: []string{"some-path", "some-other-path"}}})
-=======
-								h.AssertEq(t, br.Processes, []launch.Process{
-									{Type: "type-with-no-default", Command: "some-cmd", BuildpackID: "A", Default: false},
-									{Type: "type-with-default", Command: "other-cmd", BuildpackID: "A", Default: false},
-								})
-								expected := "Warning: default processes aren't supported in this buildpack api version. Overriding the default value to false for the following processes: [type-with-default]"
-								assertLogEntry(t, logHandler, expected)
-							})
->>>>>>> 52e78851
 						})
 					})
 				})
@@ -1337,9 +1101,9 @@
 							h.AssertNil(t, err)
 
 							h.AssertEq(t, br.Processes, []launch.Process{
-								{Type: "type-with-no-default", Command: []string{"some-cmd"}, BuildpackID: "A", Default: false},
-								{Type: "type-with-default", Command: []string{"other-cmd"}, BuildpackID: "A", Default: false},
-							}, processCmpOpts...)
+								{Type: "type-with-no-default", Command: "some-cmd", BuildpackID: "A", Default: false},
+								{Type: "type-with-default", Command: "other-cmd", BuildpackID: "A", Default: false},
+							})
 							expected := "Warning: default processes aren't supported in this buildpack api version. Overriding the default value to false for the following processes: [type-with-default]"
 							assertLogEntry(t, logHandler, expected)
 						})
@@ -1567,7 +1331,7 @@
 						br, err := executor.Build(descriptor, inputs, logger)
 						h.AssertNil(t, err)
 						h.AssertEq(t, len(br.Processes), 1)
-						h.AssertEq(t, br.Processes[0].Command, []string{"some-command"})
+						h.AssertEq(t, br.Processes[0].Command, "some-command")
 					})
 
 					it("does not allow commands as list of string", func() {
