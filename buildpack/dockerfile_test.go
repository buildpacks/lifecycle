package buildpack_test

import (
	"fmt"
	"os"
	"path/filepath"
	"testing"

	"github.com/apex/log"
	"github.com/apex/log/handlers/memory"
	"github.com/sclevine/spec"
	"github.com/sclevine/spec/report"

	"github.com/buildpacks/lifecycle/api"
	"github.com/buildpacks/lifecycle/buildpack"
	llog "github.com/buildpacks/lifecycle/log"
	h "github.com/buildpacks/lifecycle/testhelpers"
)

func TestDockerfile(t *testing.T) {
	spec.Run(t, "Dockerfile", testDockerfile, spec.Report(report.Terminal{}))
}

func testDockerfile(t *testing.T, when spec.G, it spec.S) {
	var (
		tmpDir       string
		logger       llog.Logger
		logHandler   *memory.Handler
		buildpackAPI = api.Buildpack.Latest()
	)

	it.Before(func() {
		var err error
		tmpDir, err = os.MkdirTemp("", "")
		h.AssertNil(t, err)

		logHandler = memory.New()
		logger = &log.Logger{Handler: logHandler}
	})

	it.After(func() {
		_ = os.RemoveAll(tmpDir)
	})

<<<<<<< HEAD
	when("validating dockerfiles", func() {
		validDockerfileContents := []string{
			`
=======
	when("verifying dockerfiles", func() {
		validCases := []string{`
>>>>>>> 2b6ddbb7
ARG base_image=0
FROM ${base_image}

RUN echo "hello" > /world.txt
`, `
ARG base_image=0
FROM ${base_image}

ADD some-source.txt some-dest.txt

ARG some_arg
RUN echo ${some_arg}

COPY some-source.txt some-dest.txt

ENV SOME_VAR=some-val

LABEL some.label="some-label-dockerfileContent"

USER some-user

WORKDIR some-workdir

SHELL ["/bin/sh"]
`, `
ARG base_image=0
FROM ${base_image}

ARG build_id=0
RUN echo ${build_id}

RUN echo "this statement is never cached"
`,
		}

		type testCase struct {
			dockerfileContent string
			expectedWarning   string
		}

		warnCases := []testCase{
			{
				dockerfileContent: `CMD ["some-cmd"]`,
				expectedWarning:   "command CMD on line 4 is not recommended",
			},
			{
				dockerfileContent: `MAINTAINER "some-maintainer"`,
				expectedWarning:   "command MAINTAINER on line 4 is not recommended",
			},
			{
				dockerfileContent: `EXPOSE 80/tcp`,
				expectedWarning:   "command EXPOSE on line 4 is not recommended",
			},
			{
				dockerfileContent: `ENTRYPOINT ["some-executable"]`,
				expectedWarning:   "command ENTRYPOINT on line 4 is not recommended",
			},
			{
				dockerfileContent: `VOLUME ["/some-dir"]`,
				expectedWarning:   "command VOLUME on line 4 is not recommended",
			},
			{
				dockerfileContent: `ONBUILD RUN echo "hello" > /world.txt`,
				expectedWarning:   "command ONBUILD on line 4 is not recommended",
			},
			{
				dockerfileContent: `STOPSIGNAL SIGKILL`,
				expectedWarning:   "command STOPSIGNAL on line 4 is not recommended",
			},
			{
				dockerfileContent: `HEALTHCHECK NONE`,
				expectedWarning:   "command HEALTHCHECK on line 4 is not recommended",
			},
		}

		when("build", func() {
			when("valid", func() {
				it("succeeds", func() {
<<<<<<< HEAD
					for i, content := range validDockerfileContents {
=======
					for i, content := range validCases {
>>>>>>> 2b6ddbb7
						dockerfileName := fmt.Sprintf("Dockerfile%d", i)
						dockerfilePath := filepath.Join(tmpDir, dockerfileName)
						h.AssertNil(t, os.WriteFile(dockerfilePath, []byte(content), 0600))
						err := buildpack.ValidateBuildDockerfile(dockerfilePath, logger)
						if err != nil {
							t.Fatalf("Error validating Dockerfile %d: %s", i, err)
						}
						h.AssertEq(t, len(logHandler.Entries), 0)
					}
				})

<<<<<<< HEAD
			when("valid, but violates SHOULD directives in spec", func() {
				it("succeeds with warning", func() {
					preamble := `
ARG base_image=0
FROM ${base_image}
`
					for i, tc := range warnCases {
						dockerfilePath := filepath.Join(tmpDir, fmt.Sprintf("Dockerfile%d", i))
						h.AssertNil(t, os.WriteFile(dockerfilePath, []byte(preamble+tc.dockerfileContent), 0600))
						logHandler = memory.New()
						logger = &log.Logger{Handler: logHandler}
						err := buildpack.ValidateBuildDockerfile(dockerfilePath, logger)
						h.AssertNil(t, err)
						assertLogEntry(t, logHandler, "build.Dockerfile "+tc.expectedWarning)
					}
=======
				when("violates SHOULD directives in spec", func() {
					it("succeeds with warning", func() {
						preamble := `
ARG base_image=0
FROM ${base_image}
`
						for i, tc := range warnCases {
							dockerfilePath := filepath.Join(tmpDir, fmt.Sprintf("Dockerfile%d", i))
							h.AssertNil(t, os.WriteFile(dockerfilePath, []byte(preamble+tc.dockerfileContent), 0600))
							logHandler = memory.New()
							logger = &log.Logger{Handler: logHandler}
							err := buildpack.VerifyBuildDockerfile(dockerfilePath, logger)
							h.AssertNil(t, err)
							assertLogEntry(t, logHandler, "build.Dockerfile "+tc.expectedWarning)
						}
					})
>>>>>>> 2b6ddbb7
				})
			})

			when("invalid", func() {
				it("errors", func() {
					type testCase struct {
						dockerfileContent string
						expectedError     string
					}
					testCases := []testCase{
						{
							dockerfileContent: ``,
							expectedError:     "file with no instructions",
						},
						{
							dockerfileContent: `
FROM some-base-image

RUN echo "hello" > /world.txt
`,
							expectedError: "build.Dockerfile did not start with required ARG command",
						},
						{
							dockerfileContent: `
ARG base_image=0
FROM ${base_image}
RUN echo "hello" > /world.txt

FROM some-base-image
COPY --from=0 /some-source.txt ./some-dest.txt
`,
							expectedError: "build.Dockerfile is not permitted to use multistage build",
						},
					}
					for i, tc := range testCases {
						dockerfilePath := filepath.Join(tmpDir, fmt.Sprintf("Dockerfile%d", i))
						h.AssertNil(t, os.WriteFile(dockerfilePath, []byte(tc.dockerfileContent), 0600))
						err := buildpack.ValidateBuildDockerfile(dockerfilePath, logger)
						h.AssertError(t, err, tc.expectedError)
					}
				})
			})
		})

		when("run", func() {
			when("valid", func() {
				it("succeeds", func() {
<<<<<<< HEAD
					for i, content := range validDockerfileContents {
						dockerfileName := fmt.Sprintf("Dockerfile%d", i)
						dockerfilePath := filepath.Join(tmpDir, dockerfileName)
						h.AssertNil(t, os.WriteFile(dockerfilePath, []byte(content), 0600))
						_, err := buildpack.ValidateRunDockerfile(dockerfilePath, api.Buildpack.Latest(), logger)
=======
					for i, content := range validCases {
						dockerfileName := fmt.Sprintf("Dockerfile%d", i)
						dockerfilePath := filepath.Join(tmpDir, dockerfileName)
						h.AssertNil(t, os.WriteFile(dockerfilePath, []byte(content), 0600))
						_, err := buildpack.VerifyRunDockerfile(dockerfilePath, logger)
>>>>>>> 2b6ddbb7
						if err != nil {
							t.Fatalf("Error validating Dockerfile %d: %s", i, err)
						}
						h.AssertEq(t, len(logHandler.Entries), 0)
					}
				})

				when("violates SHOULD directives in spec", func() {
					it("succeeds with warning", func() {
						preamble := `
ARG base_image=0
FROM ${base_image}
`
						for i, tc := range warnCases {
							dockerfilePath := filepath.Join(tmpDir, fmt.Sprintf("Dockerfile%d", i))
							h.AssertNil(t, os.WriteFile(dockerfilePath, []byte(preamble+tc.dockerfileContent), 0600))
							logHandler = memory.New()
							logger = &log.Logger{Handler: logHandler}
							_, err := buildpack.VerifyRunDockerfile(dockerfilePath, logger)
							h.AssertNil(t, err)
							assertLogEntry(t, logHandler, "run.Dockerfile "+tc.expectedWarning)
						}
					})
				})

				when("switching the runtime base image", func() {
					it("returns the new base image", func() {
						dockerfilePath := filepath.Join(tmpDir, "run.Dockerfile")
						h.AssertNil(t, os.WriteFile(dockerfilePath, []byte(`FROM some-base-image`), 0600))
						newBase, err := buildpack.VerifyRunDockerfile(dockerfilePath, logger)
						h.AssertNil(t, err)
						h.AssertEq(t, newBase, "some-base-image")
					})
				})
			})

			when("valid, but violates SHOULD directives in spec", func() {
				it("succeeds with warning", func() {
					preamble := `
ARG base_image=0
FROM ${base_image}
`
					for i, tc := range warnCases {
						dockerfilePath := filepath.Join(tmpDir, fmt.Sprintf("Dockerfile%d", i))
						h.AssertNil(t, os.WriteFile(dockerfilePath, []byte(preamble+tc.dockerfileContent), 0600))
						logHandler = memory.New()
						logger = &log.Logger{Handler: logHandler}
						_, err := buildpack.ValidateRunDockerfile(dockerfilePath, buildpackAPI, logger)
						h.AssertNil(t, err)
						assertLogEntry(t, logHandler, "run.Dockerfile "+tc.expectedWarning)
					}
				})
			})

			when("invalid", func() {
				it("errors", func() {
					type testCase struct {
						dockerfileContent string
						expectedError     string
					}
					testCases := []testCase{
						{
							dockerfileContent: ``,
							expectedError:     "file with no instructions",
						},
						{
							dockerfileContent: `
ARG base_image=0
FROM ${base_image}
RUN echo "hello" > /world.txt

FROM some-base-image
COPY --from=0 /some-source.txt ./some-dest.txt
`,
							expectedError: "run.Dockerfile is not permitted to use multistage build",
						},
					}
					for i, tc := range testCases {
						dockerfilePath := filepath.Join(tmpDir, fmt.Sprintf("Dockerfile%d", i))
						h.AssertNil(t, os.WriteFile(dockerfilePath, []byte(tc.dockerfileContent), 0600))
<<<<<<< HEAD
						_, err := buildpack.ValidateRunDockerfile(dockerfilePath, buildpackAPI, logger)
=======
						_, err := buildpack.VerifyRunDockerfile(dockerfilePath, logger)
>>>>>>> 2b6ddbb7
						h.AssertError(t, err, tc.expectedError)
					}
				})
			})

			when("Buildpack API < 0.10", func() {
				it.Before(func() {
					buildpackAPI = api.MustParse("0.9")
				})

				when("invalid", func() {
					it("errors", func() {
						type testCase struct {
							dockerfileContent string
							expectedError     string
						}
						testCases := []testCase{
							{
								dockerfileContent: ``,
								expectedError:     "file with no instructions",
							},
							{
								dockerfileContent: `
ARG base_image=0
FROM ${base_image}
`,
								expectedError: "run.Dockerfile should not expect arguments",
							},
							{
								dockerfileContent: `
FROM some-run-image
RUN echo "hello" > /world.txt
`,
								expectedError: "run.Dockerfile is not permitted to have instructions other than FROM",
							},
						}
						for i, tc := range testCases {
							dockerfilePath := filepath.Join(tmpDir, fmt.Sprintf("Dockerfile%d", i))
							h.AssertNil(t, os.WriteFile(dockerfilePath, []byte(tc.dockerfileContent), 0600))
							_, err := buildpack.ValidateRunDockerfile(dockerfilePath, buildpackAPI, logger)
							h.AssertError(t, err, tc.expectedError)
						}
					})
				})
			})
		})
	})
}<|MERGE_RESOLUTION|>--- conflicted
+++ resolved
@@ -11,7 +11,6 @@
 	"github.com/sclevine/spec"
 	"github.com/sclevine/spec/report"
 
-	"github.com/buildpacks/lifecycle/api"
 	"github.com/buildpacks/lifecycle/buildpack"
 	llog "github.com/buildpacks/lifecycle/log"
 	h "github.com/buildpacks/lifecycle/testhelpers"
@@ -23,10 +22,9 @@
 
 func testDockerfile(t *testing.T, when spec.G, it spec.S) {
 	var (
-		tmpDir       string
-		logger       llog.Logger
-		logHandler   *memory.Handler
-		buildpackAPI = api.Buildpack.Latest()
+		tmpDir     string
+		logger     llog.Logger
+		logHandler *memory.Handler
 	)
 
 	it.Before(func() {
@@ -42,14 +40,8 @@
 		_ = os.RemoveAll(tmpDir)
 	})
 
-<<<<<<< HEAD
 	when("validating dockerfiles", func() {
-		validDockerfileContents := []string{
-			`
-=======
-	when("verifying dockerfiles", func() {
 		validCases := []string{`
->>>>>>> 2b6ddbb7
 ARG base_image=0
 FROM ${base_image}
 
@@ -128,11 +120,7 @@
 		when("build", func() {
 			when("valid", func() {
 				it("succeeds", func() {
-<<<<<<< HEAD
-					for i, content := range validDockerfileContents {
-=======
 					for i, content := range validCases {
->>>>>>> 2b6ddbb7
 						dockerfileName := fmt.Sprintf("Dockerfile%d", i)
 						dockerfilePath := filepath.Join(tmpDir, dockerfileName)
 						h.AssertNil(t, os.WriteFile(dockerfilePath, []byte(content), 0600))
@@ -144,7 +132,110 @@
 					}
 				})
 
-<<<<<<< HEAD
+				when("violates SHOULD directives in spec", func() {
+					it("succeeds with warning", func() {
+						preamble := `
+ARG base_image=0
+FROM ${base_image}
+`
+						for i, tc := range warnCases {
+							dockerfilePath := filepath.Join(tmpDir, fmt.Sprintf("Dockerfile%d", i))
+							h.AssertNil(t, os.WriteFile(dockerfilePath, []byte(preamble+tc.dockerfileContent), 0600))
+							logHandler = memory.New()
+							logger = &log.Logger{Handler: logHandler}
+							err := buildpack.ValidateBuildDockerfile(dockerfilePath, logger)
+							h.AssertNil(t, err)
+							assertLogEntry(t, logHandler, "build.Dockerfile "+tc.expectedWarning)
+						}
+					})
+				})
+			})
+
+			when("invalid", func() {
+				it("errors", func() {
+					type testCase struct {
+						dockerfileContent string
+						expectedError     string
+					}
+					testCases := []testCase{
+						{
+							dockerfileContent: ``,
+							expectedError:     "file with no instructions",
+						},
+						{
+							dockerfileContent: `
+FROM some-base-image
+
+RUN echo "hello" > /world.txt
+`,
+							expectedError: "build.Dockerfile did not start with required ARG command",
+						},
+						{
+							dockerfileContent: `
+ARG base_image=0
+FROM ${base_image}
+RUN echo "hello" > /world.txt
+
+FROM some-base-image
+COPY --from=0 /some-source.txt ./some-dest.txt
+`,
+							expectedError: "build.Dockerfile is not permitted to use multistage build",
+						},
+					}
+					for i, tc := range testCases {
+						dockerfilePath := filepath.Join(tmpDir, fmt.Sprintf("Dockerfile%d", i))
+						h.AssertNil(t, os.WriteFile(dockerfilePath, []byte(tc.dockerfileContent), 0600))
+						err := buildpack.ValidateBuildDockerfile(dockerfilePath, logger)
+						h.AssertError(t, err, tc.expectedError)
+					}
+				})
+			})
+		})
+
+		when("run", func() {
+			when("valid", func() {
+				it("succeeds", func() {
+					for i, content := range validCases {
+						dockerfileName := fmt.Sprintf("Dockerfile%d", i)
+						dockerfilePath := filepath.Join(tmpDir, dockerfileName)
+						h.AssertNil(t, os.WriteFile(dockerfilePath, []byte(content), 0600))
+						_, err := buildpack.ValidateRunDockerfile(dockerfilePath, logger)
+						if err != nil {
+							t.Fatalf("Error validating Dockerfile %d: %s", i, err)
+						}
+						h.AssertEq(t, len(logHandler.Entries), 0)
+					}
+				})
+
+				when("violates SHOULD directives in spec", func() {
+					it("succeeds with warning", func() {
+						preamble := `
+ARG base_image=0
+FROM ${base_image}
+`
+						for i, tc := range warnCases {
+							dockerfilePath := filepath.Join(tmpDir, fmt.Sprintf("Dockerfile%d", i))
+							h.AssertNil(t, os.WriteFile(dockerfilePath, []byte(preamble+tc.dockerfileContent), 0600))
+							logHandler = memory.New()
+							logger = &log.Logger{Handler: logHandler}
+							_, err := buildpack.ValidateRunDockerfile(dockerfilePath, logger)
+							h.AssertNil(t, err)
+							assertLogEntry(t, logHandler, "run.Dockerfile "+tc.expectedWarning)
+						}
+					})
+				})
+
+				when("switching the runtime base image", func() {
+					it("returns the new base image", func() {
+						dockerfilePath := filepath.Join(tmpDir, "run.Dockerfile")
+						h.AssertNil(t, os.WriteFile(dockerfilePath, []byte(`FROM some-base-image`), 0600))
+						newBase, err := buildpack.ValidateRunDockerfile(dockerfilePath, logger)
+						h.AssertNil(t, err)
+						h.AssertEq(t, newBase, "some-base-image")
+					})
+				})
+			})
+
 			when("valid, but violates SHOULD directives in spec", func() {
 				it("succeeds with warning", func() {
 					preamble := `
@@ -156,28 +247,10 @@
 						h.AssertNil(t, os.WriteFile(dockerfilePath, []byte(preamble+tc.dockerfileContent), 0600))
 						logHandler = memory.New()
 						logger = &log.Logger{Handler: logHandler}
-						err := buildpack.ValidateBuildDockerfile(dockerfilePath, logger)
+						_, err := buildpack.ValidateRunDockerfile(dockerfilePath, logger)
 						h.AssertNil(t, err)
-						assertLogEntry(t, logHandler, "build.Dockerfile "+tc.expectedWarning)
-					}
-=======
-				when("violates SHOULD directives in spec", func() {
-					it("succeeds with warning", func() {
-						preamble := `
-ARG base_image=0
-FROM ${base_image}
-`
-						for i, tc := range warnCases {
-							dockerfilePath := filepath.Join(tmpDir, fmt.Sprintf("Dockerfile%d", i))
-							h.AssertNil(t, os.WriteFile(dockerfilePath, []byte(preamble+tc.dockerfileContent), 0600))
-							logHandler = memory.New()
-							logger = &log.Logger{Handler: logHandler}
-							err := buildpack.VerifyBuildDockerfile(dockerfilePath, logger)
-							h.AssertNil(t, err)
-							assertLogEntry(t, logHandler, "build.Dockerfile "+tc.expectedWarning)
-						}
-					})
->>>>>>> 2b6ddbb7
+						assertLogEntry(t, logHandler, "run.Dockerfile "+tc.expectedWarning)
+					}
 				})
 			})
 
@@ -194,14 +267,6 @@
 						},
 						{
 							dockerfileContent: `
-FROM some-base-image
-
-RUN echo "hello" > /world.txt
-`,
-							expectedError: "build.Dockerfile did not start with required ARG command",
-						},
-						{
-							dockerfileContent: `
 ARG base_image=0
 FROM ${base_image}
 RUN echo "hello" > /world.txt
@@ -209,163 +274,15 @@
 FROM some-base-image
 COPY --from=0 /some-source.txt ./some-dest.txt
 `,
-							expectedError: "build.Dockerfile is not permitted to use multistage build",
+							expectedError: "run.Dockerfile is not permitted to use multistage build",
 						},
 					}
 					for i, tc := range testCases {
 						dockerfilePath := filepath.Join(tmpDir, fmt.Sprintf("Dockerfile%d", i))
 						h.AssertNil(t, os.WriteFile(dockerfilePath, []byte(tc.dockerfileContent), 0600))
-						err := buildpack.ValidateBuildDockerfile(dockerfilePath, logger)
+						_, err := buildpack.ValidateRunDockerfile(dockerfilePath, logger)
 						h.AssertError(t, err, tc.expectedError)
 					}
-				})
-			})
-		})
-
-		when("run", func() {
-			when("valid", func() {
-				it("succeeds", func() {
-<<<<<<< HEAD
-					for i, content := range validDockerfileContents {
-						dockerfileName := fmt.Sprintf("Dockerfile%d", i)
-						dockerfilePath := filepath.Join(tmpDir, dockerfileName)
-						h.AssertNil(t, os.WriteFile(dockerfilePath, []byte(content), 0600))
-						_, err := buildpack.ValidateRunDockerfile(dockerfilePath, api.Buildpack.Latest(), logger)
-=======
-					for i, content := range validCases {
-						dockerfileName := fmt.Sprintf("Dockerfile%d", i)
-						dockerfilePath := filepath.Join(tmpDir, dockerfileName)
-						h.AssertNil(t, os.WriteFile(dockerfilePath, []byte(content), 0600))
-						_, err := buildpack.VerifyRunDockerfile(dockerfilePath, logger)
->>>>>>> 2b6ddbb7
-						if err != nil {
-							t.Fatalf("Error validating Dockerfile %d: %s", i, err)
-						}
-						h.AssertEq(t, len(logHandler.Entries), 0)
-					}
-				})
-
-				when("violates SHOULD directives in spec", func() {
-					it("succeeds with warning", func() {
-						preamble := `
-ARG base_image=0
-FROM ${base_image}
-`
-						for i, tc := range warnCases {
-							dockerfilePath := filepath.Join(tmpDir, fmt.Sprintf("Dockerfile%d", i))
-							h.AssertNil(t, os.WriteFile(dockerfilePath, []byte(preamble+tc.dockerfileContent), 0600))
-							logHandler = memory.New()
-							logger = &log.Logger{Handler: logHandler}
-							_, err := buildpack.VerifyRunDockerfile(dockerfilePath, logger)
-							h.AssertNil(t, err)
-							assertLogEntry(t, logHandler, "run.Dockerfile "+tc.expectedWarning)
-						}
-					})
-				})
-
-				when("switching the runtime base image", func() {
-					it("returns the new base image", func() {
-						dockerfilePath := filepath.Join(tmpDir, "run.Dockerfile")
-						h.AssertNil(t, os.WriteFile(dockerfilePath, []byte(`FROM some-base-image`), 0600))
-						newBase, err := buildpack.VerifyRunDockerfile(dockerfilePath, logger)
-						h.AssertNil(t, err)
-						h.AssertEq(t, newBase, "some-base-image")
-					})
-				})
-			})
-
-			when("valid, but violates SHOULD directives in spec", func() {
-				it("succeeds with warning", func() {
-					preamble := `
-ARG base_image=0
-FROM ${base_image}
-`
-					for i, tc := range warnCases {
-						dockerfilePath := filepath.Join(tmpDir, fmt.Sprintf("Dockerfile%d", i))
-						h.AssertNil(t, os.WriteFile(dockerfilePath, []byte(preamble+tc.dockerfileContent), 0600))
-						logHandler = memory.New()
-						logger = &log.Logger{Handler: logHandler}
-						_, err := buildpack.ValidateRunDockerfile(dockerfilePath, buildpackAPI, logger)
-						h.AssertNil(t, err)
-						assertLogEntry(t, logHandler, "run.Dockerfile "+tc.expectedWarning)
-					}
-				})
-			})
-
-			when("invalid", func() {
-				it("errors", func() {
-					type testCase struct {
-						dockerfileContent string
-						expectedError     string
-					}
-					testCases := []testCase{
-						{
-							dockerfileContent: ``,
-							expectedError:     "file with no instructions",
-						},
-						{
-							dockerfileContent: `
-ARG base_image=0
-FROM ${base_image}
-RUN echo "hello" > /world.txt
-
-FROM some-base-image
-COPY --from=0 /some-source.txt ./some-dest.txt
-`,
-							expectedError: "run.Dockerfile is not permitted to use multistage build",
-						},
-					}
-					for i, tc := range testCases {
-						dockerfilePath := filepath.Join(tmpDir, fmt.Sprintf("Dockerfile%d", i))
-						h.AssertNil(t, os.WriteFile(dockerfilePath, []byte(tc.dockerfileContent), 0600))
-<<<<<<< HEAD
-						_, err := buildpack.ValidateRunDockerfile(dockerfilePath, buildpackAPI, logger)
-=======
-						_, err := buildpack.VerifyRunDockerfile(dockerfilePath, logger)
->>>>>>> 2b6ddbb7
-						h.AssertError(t, err, tc.expectedError)
-					}
-				})
-			})
-
-			when("Buildpack API < 0.10", func() {
-				it.Before(func() {
-					buildpackAPI = api.MustParse("0.9")
-				})
-
-				when("invalid", func() {
-					it("errors", func() {
-						type testCase struct {
-							dockerfileContent string
-							expectedError     string
-						}
-						testCases := []testCase{
-							{
-								dockerfileContent: ``,
-								expectedError:     "file with no instructions",
-							},
-							{
-								dockerfileContent: `
-ARG base_image=0
-FROM ${base_image}
-`,
-								expectedError: "run.Dockerfile should not expect arguments",
-							},
-							{
-								dockerfileContent: `
-FROM some-run-image
-RUN echo "hello" > /world.txt
-`,
-								expectedError: "run.Dockerfile is not permitted to have instructions other than FROM",
-							},
-						}
-						for i, tc := range testCases {
-							dockerfilePath := filepath.Join(tmpDir, fmt.Sprintf("Dockerfile%d", i))
-							h.AssertNil(t, os.WriteFile(dockerfilePath, []byte(tc.dockerfileContent), 0600))
-							_, err := buildpack.ValidateRunDockerfile(dockerfilePath, buildpackAPI, logger)
-							h.AssertError(t, err, tc.expectedError)
-						}
-					})
 				})
 			})
 		})
