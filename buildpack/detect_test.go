--- conflicted
+++ resolved
@@ -25,56 +25,17 @@
 	spec.Run(t, "unit-detect", testDetect, spec.Report(report.Terminal{}))
 }
 
-<<<<<<< HEAD
-func testDetect(kind string) func(t *testing.T, when spec.G, it spec.S) {
-	return func(t *testing.T, when spec.G, it spec.S) {
-		var (
-			mockCtrl       *gomock.Controller
-			mockEnv        *testmock.MockBuildEnv
-			detectConfig   buildpack.DetectConfig
-			platformDir    string
-			buildConfigDir string
-			tmpDir         string
-			logHandler     *memory.Handler
-
-			someEnv = "ENV_TYPE=some-env"
-		)
-
-		it.Before(func() {
-			mockCtrl = gomock.NewController(t)
-			mockEnv = testmock.NewMockBuildEnv(mockCtrl)
-
-			var err error
-			tmpDir, err = ioutil.TempDir("", "lifecycle")
-			if err != nil {
-				t.Fatalf("Error: %s\n", err)
-			}
-			platformDir = filepath.Join(tmpDir, "platform")
-			buildConfigDir = filepath.Join(tmpDir, "build-config")
-			appDir := filepath.Join(tmpDir, "app")
-			h.Mkdir(t, appDir, filepath.Join(platformDir, "env"))
-
-			logHandler = memory.New()
-
-			detectConfig = buildpack.DetectConfig{
-				AppDir:         appDir,
-				PlatformDir:    platformDir,
-				BuildConfigDir: buildConfigDir,
-				Logger:         &log.Logger{Handler: logHandler},
-			}
-		})
-=======
 func testDetect(t *testing.T, when spec.G, it spec.S) {
 	var (
 		mockCtrl *gomock.Controller
 		executor *buildpack.DefaultDetectExecutor
->>>>>>> 532fc6c4
 
 		// detect inputs
-		inputs      buildpack.DetectInputs
-		tmpDir      string
-		platformDir string
-		mockEnv     *testmock.MockBuildEnv
+		inputs         buildpack.DetectInputs
+		tmpDir         string
+		buildConfigDir string
+		platformDir    string
+		mockEnv        *testmock.MockBuildEnv
 
 		someEnv = "ENV_TYPE=some-env"
 
@@ -93,22 +54,24 @@
 			t.Fatalf("Error: %s\n", err)
 		}
 		appDir := filepath.Join(tmpDir, "app")
+		buildConfigDir = filepath.Join(tmpDir, "build-config")
 		platformDir = filepath.Join(tmpDir, "platform")
 		h.Mkdir(t, appDir, filepath.Join(platformDir, "env"))
 
 		// make inputs
 		mockEnv = testmock.NewMockBuildEnv(mockCtrl)
 		inputs = buildpack.DetectInputs{
-			AppDir:      appDir,
-			PlatformDir: platformDir,
-			Env:         mockEnv,
+			AppDir:         appDir,
+			BuildConfigDir: buildConfigDir,
+			PlatformDir:    platformDir,
+			Env:            mockEnv,
 		}
 
 		logger = &log.Logger{Handler: logHandler}
 	})
 
 	it.After(func() {
-		os.RemoveAll(tmpDir)
+		_ = os.RemoveAll(tmpDir)
 		mockCtrl.Finish()
 	})
 
@@ -239,12 +202,7 @@
 
 			when("plan deprecations", func() {
 				it.Before(func() {
-<<<<<<< HEAD
-					h.SkipIf(t, kind == buildpack.KindExtension, "extensions do not output requires")
 					mockEnv.EXPECT().WithOverrides(platformDir, buildConfigDir).Return(append(os.Environ(), someEnv), nil)
-=======
-					mockEnv.EXPECT().WithPlatform(platformDir).Return(append(os.Environ(), someEnv), nil)
->>>>>>> 532fc6c4
 				})
 
 				it("errors if the plan has both a top level version and a metadata version", func() {
@@ -316,78 +274,6 @@
 				})
 			})
 
-<<<<<<< HEAD
-			when("for extension", func() {
-				it.Before(func() {
-					h.SkipIf(t, kind == buildpack.KindBuildpack, "")
-				})
-
-				it("errors if the plan has requires", func() {
-					mockEnv.EXPECT().WithOverrides(platformDir, buildConfigDir).Return(append(os.Environ(), someEnv), nil)
-
-					toappfile("\n[[requires]]\n name = \"dep2\"\n version = \"some-version\"", "detect-plan-A-v1.toml")
-
-					detectRun := descriptor.Detect(&detectConfig, mockEnv)
-
-					h.AssertEq(t, detectRun.Code, -1)
-					err := detectRun.Err
-					h.AssertEq(t, err.Error(), `extension A outputs "requires" which is not allowed`)
-				})
-
-				it("errors if there is an alternate plan with requires", func() {
-					mockEnv.EXPECT().WithOverrides(platformDir, buildConfigDir).Return(append(os.Environ(), someEnv), nil)
-
-					toappfile("\n[[provides]]\n name = \"some-dep\"", "detect-plan-A-v1.toml")
-					toappfile("\n[[or]]", "detect-plan-A-v1.toml")
-					toappfile("\n[[or.requires]]\n name = \"other-dep\"", "detect-plan-A-v1.toml")
-
-					detectRun := descriptor.Detect(&detectConfig, mockEnv)
-
-					h.AssertEq(t, detectRun.Code, -1)
-					err := detectRun.Err
-					h.AssertEq(t, err.Error(), `extension A outputs "requires" which is not allowed`)
-				})
-
-				when("/bin/detect is missing", func() {
-					it.Before(func() {
-						descriptorPath = filepath.Join("testdata", "extension", "by-id", "B", "v1", "extension.toml")
-						var err error
-						descriptor, err = buildpack.ReadDescriptor(filepath.Join("testdata", "extension", "by-id", "B", "v1", "extension.toml"))
-						h.AssertNil(t, err)
-						descriptor.API = api.Buildpack.Latest().String() // override
-					})
-
-					it("passes detection", func() {
-						detectRun := descriptor.Detect(&detectConfig, mockEnv)
-						h.AssertEq(t, detectRun.Code, 0)
-
-						t.Log("treats the extension root as a pre-populated output directory")
-						h.AssertEq(t, detectRun.Provides, []buildpack.Provide{{Name: "some-dep"}})
-					})
-
-					when("plan is missing", func() {
-						it.Before(func() {
-							descriptorPath = filepath.Join("testdata", "extension", "by-id", "C", "v1", "extension.toml")
-							var err error
-							descriptor, err = buildpack.ReadDescriptor(descriptorPath)
-							h.AssertNil(t, err)
-							descriptor.API = api.Buildpack.Latest().String() // override
-						})
-
-						it("passes detection", func() {
-							detectRun := descriptor.Detect(&detectConfig, mockEnv)
-							h.AssertEq(t, detectRun.Code, 0)
-
-							t.Log("treats the extension root as a pre-populated output directory")
-							var empty []buildpack.Provide
-							h.AssertEq(t, detectRun.Provides, empty)
-						})
-					})
-				})
-			})
-
-=======
->>>>>>> 532fc6c4
 			when("buildpack api < 0.8", func() {
 				it.Before(func() {
 					descriptor.WithAPI = "0.7"
@@ -471,7 +357,7 @@
 			when("env", func() {
 				when("clear", func() {
 					it("provides a clear env", func() {
-						mockEnv.EXPECT().List().Return(append(os.Environ(), "ENV_TYPE=clear"))
+						mockEnv.EXPECT().WithOverrides("", buildConfigDir).Return(append(os.Environ(), "ENV_TYPE=clear"), nil)
 
 						descriptor.WithRootDir += ".clear"   // override
 						descriptor.Extension.ClearEnv = true // override
@@ -484,7 +370,7 @@
 					})
 
 					it("sets CNB_vars", func() {
-						mockEnv.EXPECT().List().Return(append(os.Environ(), "ENV_TYPE=clear"))
+						mockEnv.EXPECT().WithOverrides("", buildConfigDir).Return(append(os.Environ(), "ENV_TYPE=clear"), nil)
 
 						descriptor.WithRootDir += ".clear"   // override
 						descriptor.Extension.ClearEnv = true // override
@@ -510,7 +396,7 @@
 
 				when("full", func() {
 					it("provides a full env", func() {
-						mockEnv.EXPECT().WithPlatform(platformDir).Return(append(os.Environ(), "ENV_TYPE=full"), nil)
+						mockEnv.EXPECT().WithOverrides(platformDir, buildConfigDir).Return(append(os.Environ(), "ENV_TYPE=full"), nil)
 
 						executor.Detect(descriptor, inputs, logger)
 
@@ -520,7 +406,7 @@
 					})
 
 					it("sets CNB_vars", func() {
-						mockEnv.EXPECT().WithPlatform(platformDir).Return(append(os.Environ(), someEnv), nil)
+						mockEnv.EXPECT().WithOverrides(platformDir, buildConfigDir).Return(append(os.Environ(), someEnv), nil)
 
 						executor.Detect(descriptor, inputs, logger)
 
@@ -541,7 +427,7 @@
 					})
 
 					it("errors when <platform>/env cannot be loaded", func() {
-						mockEnv.EXPECT().WithPlatform(platformDir).Return(nil, errors.New("some error"))
+						mockEnv.EXPECT().WithOverrides(platformDir, buildConfigDir).Return(nil, errors.New("some error"))
 
 						detectRun := executor.Detect(descriptor, inputs, logger)
 
@@ -557,7 +443,7 @@
 
 			it("errors and prints the output if the output plan is badly formatted", func() {
 				toappfile("\nbad=toml", "detect-plan-A-v1.toml")
-				mockEnv.EXPECT().WithPlatform(platformDir).Return(append(os.Environ(), someEnv), nil)
+				mockEnv.EXPECT().WithOverrides(platformDir, buildConfigDir).Return(append(os.Environ(), someEnv), nil)
 
 				detectRun := executor.Detect(descriptor, inputs, logger)
 
@@ -568,7 +454,7 @@
 			})
 
 			it("errors if the plan has requires", func() {
-				mockEnv.EXPECT().WithPlatform(platformDir).Return(append(os.Environ(), someEnv), nil)
+				mockEnv.EXPECT().WithOverrides(platformDir, buildConfigDir).Return(append(os.Environ(), someEnv), nil)
 
 				toappfile("\n[[requires]]\n name = \"dep2\"\n version = \"some-version\"", "detect-plan-A-v1.toml")
 
@@ -580,7 +466,7 @@
 			})
 
 			it("errors if there is an alternate plan with requires", func() {
-				mockEnv.EXPECT().WithPlatform(platformDir).Return(append(os.Environ(), someEnv), nil)
+				mockEnv.EXPECT().WithOverrides(platformDir, buildConfigDir).Return(append(os.Environ(), someEnv), nil)
 
 				toappfile("\n[[provides]]\n name = \"some-dep\"", "detect-plan-A-v1.toml")
 				toappfile("\n[[or]]", "detect-plan-A-v1.toml")
@@ -645,9 +531,9 @@
 			t.Fatalf("Error: %s\n", err)
 		}
 		if _, err := f.Write([]byte(data)); err != nil {
-			f.Close()
+			h.AssertNil(t, f.Close())
 			t.Fatalf("Error: %s\n", err)
 		}
-		f.Close()
+		h.AssertNil(t, f.Close())
 	}
 }