--- conflicted
+++ resolved
@@ -285,11 +285,7 @@
 								h.AssertEq(t, br.Dockerfiles[0].ExtensionID, "A")
 								h.AssertEq(t, br.Dockerfiles[0].Kind, buildpack.DockerfileKindRun)
 								h.AssertEq(t, br.Dockerfiles[0].Path, filepath.Join(outputDir, "A", "run.Dockerfile"))
-<<<<<<< HEAD
-								h.AssertEq(t, br.Dockerfiles[0].Base, "")
-=======
 								h.AssertEq(t, br.Dockerfiles[0].NewBase, "")
->>>>>>> 2b6ddbb7
 							})
 
 							it("is validated", func() {
@@ -314,8 +310,7 @@
 									h.AssertEq(t, br.Dockerfiles[0].ExtensionID, "A")
 									h.AssertEq(t, br.Dockerfiles[0].Kind, buildpack.DockerfileKindRun)
 									h.AssertEq(t, br.Dockerfiles[0].Path, filepath.Join(outputDir, "A", "run.Dockerfile"))
-<<<<<<< HEAD
-									h.AssertEq(t, br.Dockerfiles[0].Base, "some-new-base-image")
+									h.AssertEq(t, br.Dockerfiles[0].NewBase, "some-new-base-image")
 								})
 							})
 						})
@@ -345,51 +340,6 @@
 								_, err := executor.Generate(descriptor, inputs, logger)
 								h.AssertError(t, err, "failed to parse build.Dockerfile for extension A: dockerfile parse error line 1: unknown instruction: SOME-INVALID-CONTENT")
 							})
-=======
-									h.AssertEq(t, br.Dockerfiles[0].NewBase, "some-new-base-image")
-								})
-							})
->>>>>>> 2b6ddbb7
-						})
-					})
-
-<<<<<<< HEAD
-					when("extend config", func() {
-						it("is validated", func() {
-							h.Mkfile(t,
-								"SOME-INVALID-CONTENT",
-								filepath.Join(appDir, "extend-config-A-v1.toml"),
-							)
-
-							_, err := executor.Generate(descriptor, inputs, logger)
-							h.AssertNotNil(t, err)
-=======
-						when("build.Dockerfile", func() {
-							it("is included", func() {
-								h.Mkfile(t,
-									"ARG base_image\n"+
-										"FROM ${base_image}",
-									filepath.Join(appDir, "build.Dockerfile-A-v1"),
-								)
-
-								br, err := executor.Generate(descriptor, inputs, logger)
-								h.AssertNil(t, err)
-
-								h.AssertEq(t, br.Dockerfiles[0].ExtensionID, "A")
-								h.AssertEq(t, br.Dockerfiles[0].Kind, buildpack.DockerfileKindBuild)
-								h.AssertEq(t, br.Dockerfiles[0].Path, filepath.Join(outputDir, "A", "build.Dockerfile"))
-							})
-
-							it("is validated", func() {
-								h.Mkfile(t,
-									"SOME-INVALID-CONTENT",
-									filepath.Join(appDir, "build.Dockerfile-A-v1"),
-								)
-
-								_, err := executor.Generate(descriptor, inputs, logger)
-								h.AssertError(t, err, "failed to parse build.Dockerfile for extension A: dockerfile parse error line 1: unknown instruction: SOME-INVALID-CONTENT")
-							})
->>>>>>> 2b6ddbb7
 						})
 					})
 
