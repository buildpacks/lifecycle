--- conflicted
+++ resolved
@@ -272,7 +272,7 @@
 		}
 
 		// read launch.toml, return if not exists
-		if err := DecodeLaunchTOML(launchPath, d.API, &launchTOML); os.IsNotExist(err) {
+		if err := DecodeLaunchTOML(launchPath, d.WithAPI, &launchTOML); os.IsNotExist(err) {
 			return br, nil
 		} else if err != nil {
 			return BuildOutputs{}, err
@@ -305,7 +305,7 @@
 		}
 
 		// read launch.toml, return if not exists
-		if err := DecodeLaunchTOML(launchPath, d.API, &launchTOML); os.IsNotExist(err) {
+		if err := DecodeLaunchTOML(launchPath, d.WithAPI, &launchTOML); os.IsNotExist(err) {
 			return br, nil
 		} else if err != nil {
 			return BuildOutputs{}, err
@@ -329,19 +329,14 @@
 	// set data from launch.toml
 	br.Labels = append([]Label{}, launchTOML.Labels...)
 	for i := range launchTOML.Processes {
-<<<<<<< HEAD
-		launchTOML.Processes[i].BuildpackID = d.Buildpack.ID
 		if api.MustParse(d.WithAPI).LessThan("0.8") {
-=======
-		if api.MustParse(d.API).LessThan("0.8") {
->>>>>>> 4f52db0a
 			if launchTOML.Processes[i].WorkingDirectory != "" {
 				logger.Warn(fmt.Sprintf("Warning: process working directory isn't supported in this buildpack api version. Ignoring working directory for process '%s'", launchTOML.Processes[i].Type))
 				launchTOML.Processes[i].WorkingDirectory = ""
 			}
 		}
 	}
-	br.Processes = append([]launch.Process{}, launchTOML.ToLaunchProcessesForBuildpack(d.Info().ID)...)
+	br.Processes = append([]launch.Process{}, launchTOML.ToLaunchProcessesForBuildpack(d.Buildpack.ID)...)
 	br.Slices = append([]layers.Slice{}, launchTOML.Slices...)
 
 	return br, nil
