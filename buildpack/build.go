package buildpack

import (
	"errors"
	"fmt"
	"io"
	"io/ioutil"
	"os"
	"os/exec"
	"path/filepath"
	"strings"

	"github.com/BurntSushi/toml"

	"github.com/buildpacks/lifecycle/api"
	"github.com/buildpacks/lifecycle/env"
	"github.com/buildpacks/lifecycle/internal/encoding"
	"github.com/buildpacks/lifecycle/launch"
	"github.com/buildpacks/lifecycle/layers"
)

type BuildEnv interface {
	AddRootDir(baseDir string) error
	AddEnvDir(envDir string, defaultAction env.ActionType) error
	WithPlatform(platformDir string) ([]string, error)
	List() []string
}

type BuildConfig struct {
	AppDir      string
	PlatformDir string
	LayersDir   string
	Out         io.Writer
	Err         io.Writer
	Logger      Logger
}

type BuildResult struct {
	BOM         []BOMEntry
	BOMFiles    []BOMFile
	Labels      []Label
	MetRequires []string
	Processes   []launch.Process
	Slices      []layers.Slice
}

func (bom *BOMEntry) ConvertMetadataToVersion() {
	if version, ok := bom.Metadata["version"]; ok {
		metadataVersion := fmt.Sprintf("%v", version)
		bom.Version = metadataVersion
	}
}

func (bom *BOMEntry) convertVersionToMetadata() {
	if bom.Version != "" {
		if bom.Metadata == nil {
			bom.Metadata = make(map[string]interface{})
		}
		bom.Metadata["version"] = bom.Version
		bom.Version = ""
	}
}

func (b *Descriptor) Build(bpPlan Plan, config BuildConfig, bpEnv BuildEnv) (BuildResult, error) {
	config.Logger.Debugf("Running build for buildpack %s", b)

	if api.MustParse(b.API).Equal(api.MustParse("0.2")) {
		config.Logger.Debug("Updating buildpack plan entries")

		for i := range bpPlan.Entries {
			bpPlan.Entries[i].convertMetadataToVersion()
		}
	}

	config.Logger.Debug("Creating plan directory")
	planDir, err := ioutil.TempDir("", launch.EscapeID(b.Buildpack.ID)+"-")
	if err != nil {
		return BuildResult{}, err
	}
	defer os.RemoveAll(planDir)

	config.Logger.Debug("Preparing paths")
	bpLayersDir, bpPlanPath, err := preparePaths(b.Buildpack.ID, bpPlan, config.LayersDir, planDir)
	if err != nil {
		return BuildResult{}, err
	}

	config.Logger.Debug("Running build command")
	if err := b.runBuildCmd(bpLayersDir, bpPlanPath, config, bpEnv); err != nil {
		return BuildResult{}, err
	}

	config.Logger.Debug("Processing layers")
	bpLayers, err := b.processLayers(bpLayersDir, config.Logger)
	if err != nil {
		return BuildResult{}, err
	}

	config.Logger.Debug("Updating environment")
	if err := b.setupEnv(bpLayers, bpEnv); err != nil {
		return BuildResult{}, err
	}

	config.Logger.Debug("Reading output files")
	return b.readOutputFiles(bpLayersDir, bpPlanPath, bpPlan, bpLayers, config.Logger)
}

func renameLayerDirIfNeeded(layerMetadataFile LayerMetadataFile, layerDir string) error {
	// rename <layers>/<layer> to <layers>/<layer>.ignore if buildpack API >= 0.6 and all of the types flags are set to false
	if !layerMetadataFile.Launch && !layerMetadataFile.Cache && !layerMetadataFile.Build {
		if err := os.Rename(layerDir, layerDir+".ignore"); err != nil {
			if os.IsNotExist(err) {
				return nil
			}
			return err
		}
	}
	return nil
}

func (b *Descriptor) processLayers(layersDir string, logger Logger) (map[string]LayerMetadataFile, error) {
	if api.MustParse(b.API).LessThan("0.6") {
<<<<<<< HEAD
		return eachLayer(layersDir, b.API, func(path, buildpackAPI string) (layertypes.LayerMetadataFile, error) {
=======
		return eachDir(layersDir, b.API, func(path, buildpackAPI string) (LayerMetadataFile, error) {
>>>>>>> 21862008
			layerMetadataFile, msg, err := DecodeLayerMetadataFile(path+".toml", buildpackAPI)
			if err != nil {
				return LayerMetadataFile{}, err
			}
			if msg != "" {
				logger.Warn(msg)
			}
			return layerMetadataFile, nil
		})
	}
<<<<<<< HEAD
	return eachLayer(layersDir, b.API, func(path, buildpackAPI string) (layertypes.LayerMetadataFile, error) {
=======
	return eachDir(layersDir, b.API, func(path, buildpackAPI string) (LayerMetadataFile, error) {
>>>>>>> 21862008
		layerMetadataFile, msg, err := DecodeLayerMetadataFile(path+".toml", buildpackAPI)
		if err != nil {
			return LayerMetadataFile{}, err
		}
		if msg != "" {
			return LayerMetadataFile{}, errors.New(msg)
		}
		if err := renameLayerDirIfNeeded(layerMetadataFile, path); err != nil {
			return LayerMetadataFile{}, err
		}
		return layerMetadataFile, nil
	})
}

func preparePaths(bpID string, bpPlan Plan, layersDir, planDir string) (string, string, error) {
	bpDirName := launch.EscapeID(bpID)
	bpLayersDir := filepath.Join(layersDir, bpDirName)
	bpPlanDir := filepath.Join(planDir, bpDirName)
	if err := os.MkdirAll(bpLayersDir, 0777); err != nil {
		return "", "", err
	}
	if err := os.MkdirAll(bpPlanDir, 0777); err != nil {
		return "", "", err
	}
	bpPlanPath := filepath.Join(bpPlanDir, "plan.toml")
	if err := encoding.WriteTOML(bpPlanPath, bpPlan); err != nil {
		return "", "", err
	}

	return bpLayersDir, bpPlanPath, nil
}

func (b *Descriptor) runBuildCmd(bpLayersDir, bpPlanPath string, config BuildConfig, bpEnv BuildEnv) error {
	cmd := exec.Command(
		filepath.Join(b.Dir, "bin", "build"),
		bpLayersDir,
		config.PlatformDir,
		bpPlanPath,
	) // #nosec G204
	cmd.Dir = config.AppDir
	cmd.Stdout = config.Out
	cmd.Stderr = config.Err

	var err error
	if b.Buildpack.ClearEnv {
		cmd.Env = bpEnv.List()
	} else {
		cmd.Env, err = bpEnv.WithPlatform(config.PlatformDir)
		if err != nil {
			return err
		}
	}
	cmd.Env = append(cmd.Env, EnvBuildpackDir+"="+b.Dir)

	if err := cmd.Run(); err != nil {
		return NewError(err, ErrTypeBuildpack)
	}
	return nil
}

<<<<<<< HEAD
func (b *Descriptor) setupEnv(bpLayers map[string]layertypes.LayerMetadataFile, buildEnv BuildEnv) error {
=======
func (b *Descriptor) setupEnv(pathToLayerMetadataFile map[string]LayerMetadataFile, buildEnv BuildEnv) error {
>>>>>>> 21862008
	bpAPI := api.MustParse(b.API)
	for path, layerMetadataFile := range bpLayers {
		if !layerMetadataFile.Build {
			continue
		}
		if err := buildEnv.AddRootDir(path); err != nil {
			return err
		}
		if err := buildEnv.AddEnvDir(filepath.Join(path, "env"), env.DefaultActionType(bpAPI)); err != nil {
			return err
		}
		if err := buildEnv.AddEnvDir(filepath.Join(path, "env.build"), env.DefaultActionType(bpAPI)); err != nil {
			return err
		}
	}
	return nil
}

<<<<<<< HEAD
func eachLayer(bpLayersDir, buildpackAPI string, fn func(path, api string) (layertypes.LayerMetadataFile, error)) (map[string]layertypes.LayerMetadataFile, error) {
	files, err := ioutil.ReadDir(bpLayersDir)
=======
func eachDir(dir, buildpackAPI string, fn func(path, api string) (LayerMetadataFile, error)) (map[string]LayerMetadataFile, error) {
	files, err := ioutil.ReadDir(dir)
>>>>>>> 21862008
	if os.IsNotExist(err) {
		return map[string]LayerMetadataFile{}, nil
	} else if err != nil {
		return map[string]LayerMetadataFile{}, err
	}
<<<<<<< HEAD
	bpLayers := map[string]layertypes.LayerMetadataFile{}
=======
	pathToLayerMetadataFile := map[string]LayerMetadataFile{}
>>>>>>> 21862008
	for _, f := range files {
		if !strings.HasSuffix(f.Name(), ".toml") {
			continue
		}
		path := filepath.Join(bpLayersDir, strings.TrimSuffix(f.Name(), ".toml"))
		layerMetadataFile, err := fn(path, buildpackAPI)
		if err != nil {
			return map[string]LayerMetadataFile{}, err
		}
		bpLayers[path] = layerMetadataFile
	}
	return bpLayers, nil
}

<<<<<<< HEAD
func (b *Descriptor) readOutputFiles(bpLayersDir, bpPlanPath string, bpPlanIn Plan, bpLayers map[string]layertypes.LayerMetadataFile, logger Logger) (BuildResult, error) {
=======
func (b *Descriptor) readOutputFiles(bpLayersDir, bpPlanPath string, bpPlanIn Plan, pathToLayerMetadataFile map[string]LayerMetadataFile, logger Logger) (BuildResult, error) {
>>>>>>> 21862008
	br := BuildResult{}
	bpFromBpInfo := GroupBuildpack{ID: b.Buildpack.ID, Version: b.Buildpack.Version}

	// setup launch.toml
	var launchTOML LaunchTOML
	launchPath := filepath.Join(bpLayersDir, "launch.toml")

	bomValidator := NewBOMValidator(b.API, logger)

	var err error
	if api.MustParse(b.API).LessThan("0.5") {
		// read buildpack plan
		var bpPlanOut Plan
		if _, err := toml.DecodeFile(bpPlanPath, &bpPlanOut); err != nil {
			return BuildResult{}, err
		}

		// set BOM and MetRequires
		br.BOM, err = bomValidator.ValidateBOM(bpFromBpInfo, bpPlanOut.toBOM())
		if err != nil {
			return BuildResult{}, err
		}
		br.MetRequires = names(bpPlanOut.Entries)

		// set BOM files
		br.BOMFiles, err = b.processBOMFiles(bpLayersDir, bpFromBpInfo, bpLayers, logger)
		if err != nil {
			return BuildResult{}, err
		}

		// read launch.toml, return if not exists
		if _, err := toml.DecodeFile(launchPath, &launchTOML); os.IsNotExist(err) {
			return br, nil
		} else if err != nil {
			return BuildResult{}, err
		}
	} else {
		// read build.toml
		var bpBuild BuildTOML
		buildPath := filepath.Join(bpLayersDir, "build.toml")
		if _, err := toml.DecodeFile(buildPath, &bpBuild); err != nil && !os.IsNotExist(err) {
			return BuildResult{}, err
		}
		if _, err := bomValidator.ValidateBOM(bpFromBpInfo, bpBuild.BOM); err != nil {
			return BuildResult{}, err
		}

		// set MetRequires
		if err := validateUnmet(bpBuild.Unmet, bpPlanIn); err != nil {
			return BuildResult{}, err
		}
		br.MetRequires = names(bpPlanIn.filter(bpBuild.Unmet).Entries)

		// set BOM files
		br.BOMFiles, err = b.processBOMFiles(bpLayersDir, bpFromBpInfo, bpLayers, logger)
		if err != nil {
			return BuildResult{}, err
		}

		// read launch.toml, return if not exists
		if _, err := toml.DecodeFile(launchPath, &launchTOML); os.IsNotExist(err) {
			return br, nil
		} else if err != nil {
			return BuildResult{}, err
		}

		// set BOM
		br.BOM, err = bomValidator.ValidateBOM(bpFromBpInfo, launchTOML.BOM)
		if err != nil {
			return BuildResult{}, err
		}
	}

	if err := overrideDefaultForOldBuildpacks(launchTOML.Processes, b.API, logger); err != nil {
		return BuildResult{}, err
	}

	if err := validateNoMultipleDefaults(launchTOML.Processes); err != nil {
		return BuildResult{}, err
	}

	// set data from launch.toml
	br.Labels = append([]Label{}, launchTOML.Labels...)
	for i := range launchTOML.Processes {
		launchTOML.Processes[i].BuildpackID = b.Buildpack.ID
	}
	br.Processes = append([]launch.Process{}, launchTOML.Processes...)
	br.Slices = append([]layers.Slice{}, launchTOML.Slices...)

	return br, nil
}

func overrideDefaultForOldBuildpacks(processes []launch.Process, bpAPI string, logger Logger) error {
	if api.MustParse(bpAPI).AtLeast("0.6") {
		return nil
	}
	replacedDefaults := []string{}
	for i := range processes {
		if processes[i].Default {
			replacedDefaults = append(replacedDefaults, processes[i].Type)
		}
		processes[i].Default = false
	}
	if len(replacedDefaults) > 0 {
		logger.Warn(fmt.Sprintf("Warning: default processes aren't supported in this buildpack api version. Overriding the default value to false for the following processes: [%s]", strings.Join(replacedDefaults, ", ")))
	}
	return nil
}

func validateNoMultipleDefaults(processes []launch.Process) error {
	defaultType := ""
	for _, process := range processes {
		if process.Default && defaultType != "" {
			return fmt.Errorf("multiple default process types aren't allowed")
		}
		if process.Default {
			defaultType = process.Type
		}
	}
	return nil
}

func validateUnmet(unmet []Unmet, bpPlan Plan) error {
	for _, unmet := range unmet {
		if unmet.Name == "" {
			return errors.New("unmet.name is required")
		}
		found := false
		for _, req := range bpPlan.Entries {
			if unmet.Name == req.Name {
				found = true
				break
			}
		}
		if !found {
			return fmt.Errorf("unmet.name '%s' must match a requested dependency", unmet.Name)
		}
	}
	return nil
}

func names(requires []Require) []string {
	var out []string
	for _, req := range requires {
		out = append(out, req.Name)
	}
	return out
}

func WithBuildpack(bp GroupBuildpack, bom []BOMEntry) []BOMEntry {
	var out []BOMEntry
	for _, entry := range bom {
		entry.Buildpack = bp.NoAPI().NoHomepage()
		out = append(out, entry)
	}
	return out
}<|MERGE_RESOLUTION|>--- conflicted
+++ resolved
@@ -120,11 +120,7 @@
 
 func (b *Descriptor) processLayers(layersDir string, logger Logger) (map[string]LayerMetadataFile, error) {
 	if api.MustParse(b.API).LessThan("0.6") {
-<<<<<<< HEAD
-		return eachLayer(layersDir, b.API, func(path, buildpackAPI string) (layertypes.LayerMetadataFile, error) {
-=======
-		return eachDir(layersDir, b.API, func(path, buildpackAPI string) (LayerMetadataFile, error) {
->>>>>>> 21862008
+		return eachLayer(layersDir, b.API, func(path, buildpackAPI string) (LayerMetadataFile, error) {
 			layerMetadataFile, msg, err := DecodeLayerMetadataFile(path+".toml", buildpackAPI)
 			if err != nil {
 				return LayerMetadataFile{}, err
@@ -135,11 +131,8 @@
 			return layerMetadataFile, nil
 		})
 	}
-<<<<<<< HEAD
-	return eachLayer(layersDir, b.API, func(path, buildpackAPI string) (layertypes.LayerMetadataFile, error) {
-=======
-	return eachDir(layersDir, b.API, func(path, buildpackAPI string) (LayerMetadataFile, error) {
->>>>>>> 21862008
+	return eachLayer(layersDir, b.API, func(path, buildpackAPI string) (LayerMetadataFile, error) {
+
 		layerMetadataFile, msg, err := DecodeLayerMetadataFile(path+".toml", buildpackAPI)
 		if err != nil {
 			return LayerMetadataFile{}, err
@@ -200,11 +193,7 @@
 	return nil
 }
 
-<<<<<<< HEAD
-func (b *Descriptor) setupEnv(bpLayers map[string]layertypes.LayerMetadataFile, buildEnv BuildEnv) error {
-=======
-func (b *Descriptor) setupEnv(pathToLayerMetadataFile map[string]LayerMetadataFile, buildEnv BuildEnv) error {
->>>>>>> 21862008
+func (b *Descriptor) setupEnv(bpLayers map[string]LayerMetadataFile, buildEnv BuildEnv) error {
 	bpAPI := api.MustParse(b.API)
 	for path, layerMetadataFile := range bpLayers {
 		if !layerMetadataFile.Build {
@@ -223,23 +212,14 @@
 	return nil
 }
 
-<<<<<<< HEAD
-func eachLayer(bpLayersDir, buildpackAPI string, fn func(path, api string) (layertypes.LayerMetadataFile, error)) (map[string]layertypes.LayerMetadataFile, error) {
+func eachLayer(bpLayersDir, buildpackAPI string, fn func(path, api string) (LayerMetadataFile, error)) (map[string]LayerMetadataFile, error) {
 	files, err := ioutil.ReadDir(bpLayersDir)
-=======
-func eachDir(dir, buildpackAPI string, fn func(path, api string) (LayerMetadataFile, error)) (map[string]LayerMetadataFile, error) {
-	files, err := ioutil.ReadDir(dir)
->>>>>>> 21862008
 	if os.IsNotExist(err) {
 		return map[string]LayerMetadataFile{}, nil
 	} else if err != nil {
 		return map[string]LayerMetadataFile{}, err
 	}
-<<<<<<< HEAD
-	bpLayers := map[string]layertypes.LayerMetadataFile{}
-=======
-	pathToLayerMetadataFile := map[string]LayerMetadataFile{}
->>>>>>> 21862008
+	bpLayers := map[string]LayerMetadataFile{}
 	for _, f := range files {
 		if !strings.HasSuffix(f.Name(), ".toml") {
 			continue
@@ -254,11 +234,7 @@
 	return bpLayers, nil
 }
 
-<<<<<<< HEAD
-func (b *Descriptor) readOutputFiles(bpLayersDir, bpPlanPath string, bpPlanIn Plan, bpLayers map[string]layertypes.LayerMetadataFile, logger Logger) (BuildResult, error) {
-=======
-func (b *Descriptor) readOutputFiles(bpLayersDir, bpPlanPath string, bpPlanIn Plan, pathToLayerMetadataFile map[string]LayerMetadataFile, logger Logger) (BuildResult, error) {
->>>>>>> 21862008
+func (b *Descriptor) readOutputFiles(bpLayersDir, bpPlanPath string, bpPlanIn Plan, bpLayers map[string]LayerMetadataFile, logger Logger) (BuildResult, error) {
 	br := BuildResult{}
 	bpFromBpInfo := GroupBuildpack{ID: b.Buildpack.ID, Version: b.Buildpack.Version}
 
