--- conflicted
+++ resolved
@@ -23,15 +23,6 @@
 	ID string `toml:"id"`
 }
 
-<<<<<<< HEAD
-=======
-type TargetPartial struct {
-	Arch        string `json:"arch" toml:"arch"`
-	ArchVariant string `json:"arch-variant" toml:"arch-variant"`
-	OS          string `json:"os" toml:"os"`
-}
-
->>>>>>> 1299eb80
 type TargetMetadata struct {
 	OS            string           `json:"os" toml:"os"`
 	Arch          string           `json:"arch" toml:"arch"`
@@ -71,13 +62,9 @@
 	if len(descriptor.Targets) == 0 {
 		for _, stack := range descriptor.Stacks {
 			if stack.ID == "io.buildpacks.stacks.bionic" {
-<<<<<<< HEAD
 				descriptor.Targets = append(descriptor.Targets, TargetMetadata{OS: "linux", Arch: "amd64", Distributions: []OSDistribution{{Name: "ubuntu", Version: "18.04"}}})
-=======
-				descriptor.Targets = append(descriptor.Targets, TargetMetadata{TargetPartial: TargetPartial{OS: "linux", Arch: "amd64"}, Distributions: []DistributionMetadata{{Name: "ubuntu", Version: "18.04"}}})
 			} else if stack.ID == "*" {
-				descriptor.Targets = append(descriptor.Targets, TargetMetadata{TargetPartial: TargetPartial{OS: "*", Arch: "*"}, Distributions: []DistributionMetadata{}})
->>>>>>> 1299eb80
+				descriptor.Targets = append(descriptor.Targets, TargetMetadata{OS: "*", Arch: "*", Distributions: []OSDistribution{}})
 			}
 		}
 	}
@@ -93,18 +80,11 @@
 				bf := binFiles[len(binFiles)-i-1] // we're iterating backwards b/c os.ReadDir sorts "build.exe" after "build" but we want to preferentially detect windows first.
 				fname := bf.Name()
 				if fname == "build.exe" || fname == "build.bat" {
-<<<<<<< HEAD
-					descriptor.Targets = append(descriptor.Targets, TargetMetadata{OS: "windows", Arch: "amd64"})
-				}
-				if fname == "build" {
-					descriptor.Targets = append(descriptor.Targets, TargetMetadata{OS: "linux", Arch: "amd64"})
-=======
-					descriptor.Targets = append(descriptor.Targets, TargetMetadata{TargetPartial: TargetPartial{OS: "windows", Arch: "*"}})
+					descriptor.Targets = append(descriptor.Targets, TargetMetadata{OS: "windows", Arch: "*"})
 					break
 				}
 				if fname == "build" {
-					descriptor.Targets = append(descriptor.Targets, TargetMetadata{TargetPartial: TargetPartial{OS: "linux", Arch: "*"}})
->>>>>>> 1299eb80
+					descriptor.Targets = append(descriptor.Targets, TargetMetadata{OS: "linux", Arch: "*"})
 				}
 			}
 		}
