--- conflicted
+++ resolved
@@ -189,19 +189,11 @@
 // Analyze fetches the layers metadata from the previous image and writes analyzed.toml.
 func (a *Analyzer) Analyze() (platform.AnalyzedMetadata, error) {
 	var (
-<<<<<<< HEAD
-		err             error
-		appMeta         platform.LayersMetadata
-		cacheMeta       platform.CacheMetadata
-		previousImageID *platform.ImageIdentifier
-		runImage        *platform.RunImage
-=======
 		err              error
 		appMeta          platform.LayersMetadata
 		cacheMeta        platform.CacheMetadata
 		previousImageRef string
 		runImageRef      string
->>>>>>> 2b6ddbb7
 	)
 
 	if a.PreviousImage != nil { // Previous image is optional in Platform API >= 0.7
@@ -223,14 +215,6 @@
 
 	var atm *platform.TargetMetadata
 	if a.RunImage != nil {
-<<<<<<< HEAD
-		runImageID, err := a.getImageIdentifier(a.RunImage)
-		if err != nil {
-			return platform.AnalyzedMetadata{}, errors.Wrap(err, "identifying run image")
-		}
-		if runImageID != nil {
-			runImage = &platform.RunImage{Reference: runImageID.Reference}
-=======
 		runImageRef, err = a.getImageIdentifier(a.RunImage)
 		if err != nil {
 			return platform.AnalyzedMetadata{}, errors.Wrap(err, "identifying run image")
@@ -240,7 +224,6 @@
 			if err != nil {
 				return platform.AnalyzedMetadata{}, errors.Wrap(err, "unpacking metadata from image")
 			}
->>>>>>> 2b6ddbb7
 		}
 	}
 
@@ -257,13 +240,8 @@
 	}
 
 	return platform.AnalyzedMetadata{
-<<<<<<< HEAD
-		PreviousImage: previousImageID,
-		RunImage:      runImage,
-=======
 		PreviousImage: &platform.ImageIdentifier{Reference: previousImageRef},
 		RunImage:      &platform.RunImage{Reference: runImageRef, TargetMetadata: atm},
->>>>>>> 2b6ddbb7
 		Metadata:      appMeta,
 	}, nil
 }
