package lifecycle

import (
	"github.com/buildpacks/imgutil"
	"github.com/pkg/errors"

	"github.com/buildpacks/lifecycle/internal/fsutil"
	"github.com/buildpacks/lifecycle/platform/files"

	"github.com/buildpacks/lifecycle/api"
	"github.com/buildpacks/lifecycle/buildpack"
	"github.com/buildpacks/lifecycle/cache"
	"github.com/buildpacks/lifecycle/image"
	"github.com/buildpacks/lifecycle/internal/layer"
	"github.com/buildpacks/lifecycle/log"
	"github.com/buildpacks/lifecycle/platform"
)

type AnalyzerFactory struct {
	platformAPI     *api.Version
	apiVerifier     BuildpackAPIVerifier
	cacheHandler    CacheHandler
	configHandler   ConfigHandler
	imageHandler    image.Handler
	registryHandler RegistryHandler
}

func NewAnalyzerFactory(
	platformAPI *api.Version,
	apiVerifier BuildpackAPIVerifier,
	cacheHandler CacheHandler,
	configHandler ConfigHandler,
	imageHandler image.Handler,
	registryHandler RegistryHandler,
) *AnalyzerFactory {
	return &AnalyzerFactory{
		platformAPI:     platformAPI,
		apiVerifier:     apiVerifier,
		cacheHandler:    cacheHandler,
		configHandler:   configHandler,
		imageHandler:    imageHandler,
		registryHandler: registryHandler,
	}
}

type Analyzer struct {
	PreviousImage imgutil.Image
	RunImage      imgutil.Image
	Logger        log.Logger
	SBOMRestorer  layer.SBOMRestorer
	PlatformAPI   *api.Version

	// Platform API < 0.7
	Buildpacks            []buildpack.GroupElement
	Cache                 Cache
	LayerMetadataRestorer layer.MetadataRestorer
	RestoresLayerMetadata bool
}

func (f *AnalyzerFactory) NewAnalyzer(
	additionalTags []string,
	cacheImageRef string,
	launchCacheDir string,
	layersDir string,
	legacyCacheDir string,
	legacyGroup buildpack.Group,
	legacyGroupPath string,
	outputImageRef string,
	previousImageRef string,
	runImageRef string,
	skipLayers bool,
	logger log.Logger,
) (*Analyzer, error) {
	analyzer := &Analyzer{
		LayerMetadataRestorer: &layer.NopMetadataRestorer{},
		Logger:                logger,
		SBOMRestorer:          &layer.NopSBOMRestorer{},
		PlatformAPI:           f.platformAPI,
	}

	if f.platformAPI.AtLeast("0.7") {
		if err := f.ensureRegistryAccess(additionalTags, cacheImageRef, outputImageRef, runImageRef, previousImageRef); err != nil {
			return nil, err
		}
	} else {
		if err := f.setBuildpacks(analyzer, legacyGroup, legacyGroupPath, logger); err != nil {
			return nil, err
		}
		if err := f.setCache(analyzer, cacheImageRef, legacyCacheDir); err != nil {
			return nil, err
		}
		analyzer.LayerMetadataRestorer = layer.NewDefaultMetadataRestorer(layersDir, skipLayers, logger)
		analyzer.RestoresLayerMetadata = true
	}

	if f.platformAPI.AtLeast("0.8") && !skipLayers {
		analyzer.SBOMRestorer = &layer.DefaultSBOMRestorer{ // FIXME: eventually layer.NewSBOMRestorer should always return the default one, and then we can use the constructor
			LayersDir: layersDir,
			Logger:    logger,
		}
	}

	if err := f.setPrevious(analyzer, previousImageRef, launchCacheDir); err != nil {
		return nil, err
	}
	if err := f.setRun(analyzer, runImageRef); err != nil {
		return nil, err
	}
	return analyzer, nil
}

func (f *AnalyzerFactory) ensureRegistryAccess(
	additionalTags []string,
	cacheImageRef string,
	outputImageRef string,
	runImageRef string,
	previousImageRef string,
) error {
	var readImages, writeImages []string
	writeImages = append(writeImages, cacheImageRef)
	if f.imageHandler.Kind() == image.RemoteKind {
		readImages = append(readImages, previousImageRef, runImageRef)
		writeImages = append(writeImages, outputImageRef)
		writeImages = append(writeImages, additionalTags...)
	}

	if err := f.registryHandler.EnsureReadAccess(readImages...); err != nil {
		return errors.Wrap(err, "validating registry read access")
	}
	if err := f.registryHandler.EnsureWriteAccess(writeImages...); err != nil {
		return errors.Wrap(err, "validating registry write access")
	}
	return nil
}

func (f *AnalyzerFactory) setBuildpacks(analyzer *Analyzer, group buildpack.Group, path string, logger log.Logger) error {
	if len(group.Group) > 0 {
		analyzer.Buildpacks = group.Group
		return nil
	}
	var err error
	if analyzer.Buildpacks, _, err = f.configHandler.ReadGroup(path); err != nil {
		return err
	}
	for _, bp := range analyzer.Buildpacks {
		if err := f.apiVerifier.VerifyBuildpackAPI(buildpack.KindBuildpack, bp.String(), bp.API, logger); err != nil {
			return err
		}
	}
	return nil
}

func (f *AnalyzerFactory) setCache(analyzer *Analyzer, imageRef string, dir string) error {
	var err error
	analyzer.Cache, err = f.cacheHandler.InitCache(imageRef, dir)
	return err
}

func (f *AnalyzerFactory) setPrevious(analyzer *Analyzer, imageRef string, launchCacheDir string) error {
	if imageRef == "" {
		return nil
	}
	var err error
	analyzer.PreviousImage, err = f.imageHandler.InitImage(imageRef)
	if err != nil {
		return errors.Wrap(err, "getting previous image")
	}
	if launchCacheDir == "" || f.imageHandler.Kind() != image.LocalKind {
		return nil
	}

	volumeCache, err := cache.NewVolumeCache(launchCacheDir)
	if err != nil {
		return errors.Wrap(err, "creating launch cache")
	}
	analyzer.PreviousImage = cache.NewCachingImage(analyzer.PreviousImage, volumeCache)
	return nil
}

func (f *AnalyzerFactory) setRun(analyzer *Analyzer, imageRef string) error {
	if imageRef == "" {
		return nil
	}
	var err error
	analyzer.RunImage, err = f.imageHandler.InitImage(imageRef)
	if err != nil {
		return errors.Wrap(err, "getting run image")
	}
	return nil
}

// Analyze fetches the layers metadata from the previous image and writes analyzed.toml.
func (a *Analyzer) Analyze() (files.Analyzed, error) {
	var (
		err              error
		appMeta          files.LayersMetadata
		cacheMeta        platform.CacheMetadata
		previousImageRef string
		runImageRef      string
	)
	appMeta, previousImageRef, err = a.retrieveAppMetadata()
	if err != nil {
		return platform.AnalyzedMetadata{}, err
	}

<<<<<<< HEAD
	if a.PreviousImage != nil { // Previous image is optional in Platform API >= 0.7
		if previousImageRef, err = a.getImageIdentifier(a.PreviousImage); err != nil {
			return files.Analyzed{}, errors.Wrap(err, "identifying previous image")
		}

		// continue even if the label cannot be decoded
		if err = image.DecodeLabel(a.PreviousImage, platform.LayerMetadataLabel, &appMeta); err != nil {
			appMeta = files.LayersMetadata{}
		}

		if err = a.SBOMRestorer.RestoreFromPrevious(a.PreviousImage, bomSHA(appMeta)); err != nil {
			return files.Analyzed{}, errors.Wrap(err, "retrieving launch SBOM layer")
		}
	} else {
		appMeta = files.LayersMetadata{}
=======
	if sha := bomSHA(appMeta); sha != "" {
		if err = a.SBOMRestorer.RestoreFromPrevious(a.PreviousImage, sha); err != nil {
			return platform.AnalyzedMetadata{}, errors.Wrap(err, "retrieving launch SBOM layer")
		}
>>>>>>> f5065459
	}

	var (
		atm          *files.TargetMetadata
		runImageName string
	)
	if a.RunImage != nil {
		runImageRef, err = a.getImageIdentifier(a.RunImage)
		if err != nil {
			return files.Analyzed{}, errors.Wrap(err, "identifying run image")
		}
		if a.PlatformAPI.AtLeast("0.12") {
			runImageName = a.RunImage.Name()
			atm, err = platform.GetTargetFromImage(a.RunImage)
			if err != nil {
				return files.Analyzed{}, errors.Wrap(err, "unpacking metadata from image")
			}
			if atm.OS == "" {
				files.PopulateTargetOSFromFileSystem(&fsutil.Detect{}, atm, a.Logger)
			}
		}
	}

	if a.RestoresLayerMetadata {
		cacheMeta, err = retrieveCacheMetadata(a.Cache, a.Logger)
		if err != nil {
			return files.Analyzed{}, err
		}

		useShaFiles := true
		if err := a.LayerMetadataRestorer.Restore(a.Buildpacks, appMeta, cacheMeta, layer.NewSHAStore(useShaFiles)); err != nil {
			return files.Analyzed{}, err
		}
	}

	return files.Analyzed{
		PreviousImage:  &files.ImageIdentifier{Reference: previousImageRef},
		RunImage:       &files.RunImage{Reference: runImageRef, TargetMetadata: atm, Image: runImageName},
		LayersMetadata: appMeta,
	}, nil
}

func (a *Analyzer) getImageIdentifier(image imgutil.Image) (string, error) {
	if !image.Found() {
		a.Logger.Infof("Image with name %q not found", image.Name())
		return "", nil
	}
	identifier, err := image.Identifier()
	if err != nil {
		return "", err
	}
	a.Logger.Debugf("Found image with identifier %q", identifier.String())
	return identifier.String(), nil
}

func bomSHA(appMeta files.LayersMetadata) string {
	if appMeta.BOM == nil {
		return ""
	}
	return appMeta.BOM.SHA
}

func retrieveCacheMetadata(fromCache Cache, logger log.Logger) (platform.CacheMetadata, error) {
	// Create empty cache metadata in case a usable cache is not provided.
	var cacheMeta platform.CacheMetadata
	if fromCache != nil {
		var err error
		if !fromCache.Exists() {
			logger.Info("Layer cache not found")
		}
		cacheMeta, err = fromCache.RetrieveMetadata()
		if err != nil {
			return cacheMeta, errors.Wrap(err, "retrieving cache metadata")
		}
	} else {
		logger.Debug("Usable cache not provided, using empty cache metadata")
	}

	return cacheMeta, nil
}

func (a *Analyzer) retrieveAppMetadata() (platform.LayersMetadata, string, error) {
	if a.PreviousImage == nil { // Previous image is optional in Platform API >= 0.7
		return platform.LayersMetadata{}, "", nil
	}
	previousImageRef, err := a.getImageIdentifier(a.PreviousImage)
	if err != nil {
		return platform.LayersMetadata{}, "", errors.Wrap(err, "identifying previous image")
	}
	if a.PreviousImage.Found() && !a.PreviousImage.Valid() {
		a.Logger.Infof("Ignoring image %q because it was corrupt", a.PreviousImage.Name())
		return platform.LayersMetadata{}, "", nil
	}

	var appMeta platform.LayersMetadata
	// continue even if the label cannot be decoded
	if err = image.DecodeLabel(a.PreviousImage, platform.LayerMetadataLabel, &appMeta); err != nil {
		return platform.LayersMetadata{}, "", nil
	}
	return appMeta, previousImageRef, nil
}<|MERGE_RESOLUTION|>--- conflicted
+++ resolved
@@ -3,17 +3,16 @@
 import (
 	"github.com/buildpacks/imgutil"
 	"github.com/pkg/errors"
-
-	"github.com/buildpacks/lifecycle/internal/fsutil"
-	"github.com/buildpacks/lifecycle/platform/files"
 
 	"github.com/buildpacks/lifecycle/api"
 	"github.com/buildpacks/lifecycle/buildpack"
 	"github.com/buildpacks/lifecycle/cache"
 	"github.com/buildpacks/lifecycle/image"
+	"github.com/buildpacks/lifecycle/internal/fsutil"
 	"github.com/buildpacks/lifecycle/internal/layer"
 	"github.com/buildpacks/lifecycle/log"
 	"github.com/buildpacks/lifecycle/platform"
+	"github.com/buildpacks/lifecycle/platform/files"
 )
 
 type AnalyzerFactory struct {
@@ -200,31 +199,13 @@
 	)
 	appMeta, previousImageRef, err = a.retrieveAppMetadata()
 	if err != nil {
-		return platform.AnalyzedMetadata{}, err
-	}
-
-<<<<<<< HEAD
-	if a.PreviousImage != nil { // Previous image is optional in Platform API >= 0.7
-		if previousImageRef, err = a.getImageIdentifier(a.PreviousImage); err != nil {
-			return files.Analyzed{}, errors.Wrap(err, "identifying previous image")
-		}
-
-		// continue even if the label cannot be decoded
-		if err = image.DecodeLabel(a.PreviousImage, platform.LayerMetadataLabel, &appMeta); err != nil {
-			appMeta = files.LayersMetadata{}
-		}
-
-		if err = a.SBOMRestorer.RestoreFromPrevious(a.PreviousImage, bomSHA(appMeta)); err != nil {
-			return files.Analyzed{}, errors.Wrap(err, "retrieving launch SBOM layer")
-		}
-	} else {
-		appMeta = files.LayersMetadata{}
-=======
+		return files.Analyzed{}, err
+	}
+
 	if sha := bomSHA(appMeta); sha != "" {
 		if err = a.SBOMRestorer.RestoreFromPrevious(a.PreviousImage, sha); err != nil {
-			return platform.AnalyzedMetadata{}, errors.Wrap(err, "retrieving launch SBOM layer")
-		}
->>>>>>> f5065459
+			return files.Analyzed{}, errors.Wrap(err, "retrieving launch SBOM layer")
+		}
 	}
 
 	var (
@@ -238,7 +219,7 @@
 		}
 		if a.PlatformAPI.AtLeast("0.12") {
 			runImageName = a.RunImage.Name()
-			atm, err = platform.GetTargetFromImage(a.RunImage)
+			atm, err = platform.GetTargetMetadata(a.RunImage)
 			if err != nil {
 				return files.Analyzed{}, errors.Wrap(err, "unpacking metadata from image")
 			}
@@ -306,23 +287,23 @@
 	return cacheMeta, nil
 }
 
-func (a *Analyzer) retrieveAppMetadata() (platform.LayersMetadata, string, error) {
+func (a *Analyzer) retrieveAppMetadata() (files.LayersMetadata, string, error) {
 	if a.PreviousImage == nil { // Previous image is optional in Platform API >= 0.7
-		return platform.LayersMetadata{}, "", nil
+		return files.LayersMetadata{}, "", nil
 	}
 	previousImageRef, err := a.getImageIdentifier(a.PreviousImage)
 	if err != nil {
-		return platform.LayersMetadata{}, "", errors.Wrap(err, "identifying previous image")
+		return files.LayersMetadata{}, "", errors.Wrap(err, "identifying previous image")
 	}
 	if a.PreviousImage.Found() && !a.PreviousImage.Valid() {
 		a.Logger.Infof("Ignoring image %q because it was corrupt", a.PreviousImage.Name())
-		return platform.LayersMetadata{}, "", nil
-	}
-
-	var appMeta platform.LayersMetadata
+		return files.LayersMetadata{}, "", nil
+	}
+
+	var appMeta files.LayersMetadata
 	// continue even if the label cannot be decoded
 	if err = image.DecodeLabel(a.PreviousImage, platform.LayerMetadataLabel, &appMeta); err != nil {
-		return platform.LayersMetadata{}, "", nil
+		return files.LayersMetadata{}, "", nil
 	}
 	return appMeta, previousImageRef, nil
 }