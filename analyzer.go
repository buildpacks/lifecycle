package lifecycle

import (
	"github.com/buildpacks/imgutil"
	"github.com/pkg/errors"

	"github.com/buildpacks/lifecycle/api"
	"github.com/buildpacks/lifecycle/buildpack"
	"github.com/buildpacks/lifecycle/image"
	"github.com/buildpacks/lifecycle/internal/layer"
	"github.com/buildpacks/lifecycle/platform"
)

type Platform interface {
	API() *api.Version
}

type Analyzer struct {
	PreviousImage imgutil.Image
	RunImage      imgutil.Image
	Logger        Logger
	Platform      Platform
	SBOMRestorer  layer.SBOMRestorer

	// Platform API < 0.7
	Buildpacks            []buildpack.GroupBuildpack
	Cache                 Cache
	LayerMetadataRestorer layer.MetadataRestorer
}

// Analyze fetches the layers metadata from the previous image and writes analyzed.toml.
func (a *Analyzer) Analyze() (platform.AnalyzedMetadata, error) {
	var (
		appMeta         platform.LayersMetadata
		cacheMeta       platform.CacheMetadata
		previousImageID *platform.ImageIdentifier
		runImageID      *platform.ImageIdentifier
		err             error
	)

	if a.PreviousImage != nil { // Previous image is optional in Platform API >= 0.7
		if previousImageID, err = a.getImageIdentifier(a.PreviousImage); err != nil {
			return platform.AnalyzedMetadata{}, errors.Wrap(err, "retrieving image identifier")
		}

		// continue even if the label cannot be decoded
		if err = image.DecodeLabel(a.PreviousImage, platform.LayerMetadataLabel, &appMeta); err != nil {
			appMeta = platform.LayersMetadata{}
		}

<<<<<<< HEAD
		if err = a.SBOMRestorer.RestoreFromPrevious(a.PreviousImage, bomSHA(appMeta)); err != nil {
			return platform.AnalyzedMetadata{}, errors.Wrap(err, "retrieving launch sBOM layer")
=======
		if err := a.SBOMRestorer.RestoreFromPrevious(a.PreviousImage, bomSHA(appMeta)); err != nil {
			return platform.AnalyzedMetadata{}, errors.Wrap(err, "retrieving launch SBOM layer")
>>>>>>> 4b0fe078
		}
	} else {
		appMeta = platform.LayersMetadata{}
	}

	if a.RunImage != nil {
		runImageID, err = a.getImageIdentifier(a.RunImage)
		if err != nil {
			return platform.AnalyzedMetadata{}, errors.Wrap(err, "retrieving image identifier")
		}
	}

	if a.restoresLayerMetadata() {
		cacheMeta, err = retrieveCacheMetadata(a.Cache, a.Logger)
		if err != nil {
			return platform.AnalyzedMetadata{}, err
		}

		useShaFiles := true
		if err := a.LayerMetadataRestorer.Restore(a.Buildpacks, appMeta, cacheMeta, layer.NewSHAStore(useShaFiles)); err != nil {
			return platform.AnalyzedMetadata{}, err
		}
	}

	return platform.AnalyzedMetadata{
		PreviousImage: previousImageID,
		RunImage:      runImageID,
		Metadata:      appMeta,
	}, nil
}

func (a *Analyzer) restoresLayerMetadata() bool {
	return a.Platform.API().LessThan("0.7")
}

func (a *Analyzer) getImageIdentifier(image imgutil.Image) (*platform.ImageIdentifier, error) {
	if !image.Found() {
		a.Logger.Infof("Previous image with name %q not found", image.Name())
		return nil, nil
	}
	identifier, err := image.Identifier()
	if err != nil {
		return nil, err
	}
	a.Logger.Debugf("Analyzing image %q", identifier.String())
	return &platform.ImageIdentifier{
		Reference: identifier.String(),
	}, nil
}

func bomSHA(appMeta platform.LayersMetadata) string {
	if appMeta.BOM == nil {
		return ""
	}
	return appMeta.BOM.SHA
}

func retrieveCacheMetadata(cache Cache, logger Logger) (platform.CacheMetadata, error) {
	// Create empty cache metadata in case a usable cache is not provided.
	var cacheMeta platform.CacheMetadata
	if cache != nil {
		var err error
		if !cache.Exists() {
			logger.Info("Layer cache not found")
		}
		cacheMeta, err = cache.RetrieveMetadata()
		if err != nil {
			return cacheMeta, errors.Wrap(err, "retrieving cache metadata")
		}
	} else {
		logger.Debug("Usable cache not provided, using empty cache metadata")
	}

	return cacheMeta, nil
}<|MERGE_RESOLUTION|>--- conflicted
+++ resolved
@@ -31,11 +31,11 @@
 // Analyze fetches the layers metadata from the previous image and writes analyzed.toml.
 func (a *Analyzer) Analyze() (platform.AnalyzedMetadata, error) {
 	var (
+		err             error
 		appMeta         platform.LayersMetadata
 		cacheMeta       platform.CacheMetadata
 		previousImageID *platform.ImageIdentifier
 		runImageID      *platform.ImageIdentifier
-		err             error
 	)
 
 	if a.PreviousImage != nil { // Previous image is optional in Platform API >= 0.7
@@ -48,13 +48,8 @@
 			appMeta = platform.LayersMetadata{}
 		}
 
-<<<<<<< HEAD
 		if err = a.SBOMRestorer.RestoreFromPrevious(a.PreviousImage, bomSHA(appMeta)); err != nil {
-			return platform.AnalyzedMetadata{}, errors.Wrap(err, "retrieving launch sBOM layer")
-=======
-		if err := a.SBOMRestorer.RestoreFromPrevious(a.PreviousImage, bomSHA(appMeta)); err != nil {
 			return platform.AnalyzedMetadata{}, errors.Wrap(err, "retrieving launch SBOM layer")
->>>>>>> 4b0fe078
 		}
 	} else {
 		appMeta = platform.LayersMetadata{}
