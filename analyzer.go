--- conflicted
+++ resolved
@@ -238,17 +238,9 @@
 	}
 
 	return platform.AnalyzedMetadata{
-<<<<<<< HEAD
-		PreviousImage: &platform.ImageIdentifier{
-			Reference: previousImageIDReference,
-		},
-		RunImage: &platform.RunImage{Reference: runImageIDReference, Target: atm},
-		Metadata: appMeta,
-=======
 		PreviousImage: &platform.ImageIdentifier{Reference: previousImageRef},
-		RunImage:      &platform.RunImage{Reference: runImageRef},
+		RunImage:      &platform.RunImage{Reference: runImageRef, Target: atm},
 		Metadata:      appMeta,
->>>>>>> fa9a11ab
 	}, nil
 }
 
