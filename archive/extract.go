--- conflicted
+++ resolved
@@ -10,15 +10,6 @@
 	"github.com/pkg/errors"
 )
 
-type PathMode struct {
-	Path string
-	Mode os.FileMode
-}
-
-// Extract reads all entries from TarReader and extracts them to the filesystem.
-<<<<<<< HEAD
-=======
-// Note that this function is not thread-safe on Unix as it mutates the global umask.
 var umask int
 
 func init() {
@@ -26,8 +17,12 @@
 	setUmask(umask)
 }
 
+type PathMode struct {
+	Path string
+	Mode os.FileMode
+}
+
 // Extract reads all entries from TarReader and extracts them to the filesystem
->>>>>>> 22031c65
 func Extract(tr TarReader) error {
 	// Avoid umask from changing the file permissions in the tar file.
 	umask := setUmask(0)
