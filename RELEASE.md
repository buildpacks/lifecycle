## Release Finalization

To cut a release:
1. Ensure the relevant spec APIs have been released.
1. Ensure any [migration guides](https://github.com/buildpacks/docs/tree/main/content/docs/reference/spec/migration) have been created.
1. If applicable, ensure the README is updated with the latest supported apis (example PR: https://github.com/buildpacks/lifecycle/pull/550).
1. Create a release branch in the format `release/0.99.0`. New commits to this branch will trigger the `build` workflow and produce a lifecycle image: `buildpacksio/lifecycle:<commit sha>`.
1. When ready to cut the release, manually trigger the `draft-release` workflow: Actions -> draft-release -> Run workflow -> Use workflow from branch: `release/0.99.0`. This will create a draft release on GitHub using the artifacts from the `build` workflow run for the latest commit on the release branch.
<<<<<<< HEAD
1. Edit the release notes as necessary.
1. Perform any manual validation of the artifacts.
Inside the `pack` repo:
```
LIFECYCLE_PATH="/path/to/created/lifecycle-v0.99.0+linux.x86-64.tgz" make acceptance
=======
1. Edit the release notes as necessary
1. Perform any manual validation of the artifacts. Inside the `pack` repo:
>>>>>>> 5475df29

    On Linux:
    ```
    LIFECYCLE_PATH="/path/to/created/lifecycle-v0.99.0+linux.x86-64.tgz" make acceptance
    ```
    On Windows:
    ```
    $env:LIFECYCLE_PATH="C:\path\to\created\lifecycle-v0.99.0+windows.x86-64.tgz" 
    make acceptance
    ```
1. When ready to publish the release, edit the release page and click "Publish release". This will trigger the `post-release` workflow that will re-tag the lifecycle image from `buildpacksio/lifecycle:<commit sha>` to `buildpacksio/lifecycle:0.99.0`.
1. Once released, update the `main` branch to remove the pre-release note in [README.md](https://github.com/buildpacks/lifecycle/blob/main/README.md) and/or merge `release/0.99.0` into `main`.<|MERGE_RESOLUTION|>--- conflicted
+++ resolved
@@ -6,17 +6,9 @@
 1. If applicable, ensure the README is updated with the latest supported apis (example PR: https://github.com/buildpacks/lifecycle/pull/550).
 1. Create a release branch in the format `release/0.99.0`. New commits to this branch will trigger the `build` workflow and produce a lifecycle image: `buildpacksio/lifecycle:<commit sha>`.
 1. When ready to cut the release, manually trigger the `draft-release` workflow: Actions -> draft-release -> Run workflow -> Use workflow from branch: `release/0.99.0`. This will create a draft release on GitHub using the artifacts from the `build` workflow run for the latest commit on the release branch.
-<<<<<<< HEAD
 1. Edit the release notes as necessary.
 1. Perform any manual validation of the artifacts.
 Inside the `pack` repo:
-```
-LIFECYCLE_PATH="/path/to/created/lifecycle-v0.99.0+linux.x86-64.tgz" make acceptance
-=======
-1. Edit the release notes as necessary
-1. Perform any manual validation of the artifacts. Inside the `pack` repo:
->>>>>>> 5475df29
-
     On Linux:
     ```
     LIFECYCLE_PATH="/path/to/created/lifecycle-v0.99.0+linux.x86-64.tgz" make acceptance
