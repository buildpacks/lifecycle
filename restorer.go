package lifecycle

import (
	"path/filepath"

	"github.com/pkg/errors"
	"golang.org/x/sync/errgroup"

	"github.com/buildpacks/lifecycle/api"
	"github.com/buildpacks/lifecycle/buildpack"
	"github.com/buildpacks/lifecycle/cmd"
	"github.com/buildpacks/lifecycle/layers"
	"github.com/buildpacks/lifecycle/platform"
)

type Restorer struct {
	LayersDir string
	Logger    Logger

	Buildpacks            []buildpack.GroupBuildpack
	LayerMetadataRestorer LayerMetadataRestorer   // Platform API > 0.7
	LayersMetadata        platform.LayersMetadata // Platform API > 0.7
	Platform              cmd.Platform
}

// Restore restores metadata for launch and cache layers into the layers directory and attempts to restore layer data for cache=true layers, removing the layer when unsuccessful.
// If a usable cache is not provided, Restore will not restore any cache=true layer metadata.
func (r *Restorer) Restore(cache Cache) error {
	cacheMetadata, err := retrieveCacheMetadata(cache, r.Logger)
	if err != nil {
		return err
	}

	if r.restoresLayerMetadata() {
		if err := r.LayerMetadataRestorer.Restore(r.Buildpacks, r.LayersMetadata, cacheMetadata); err != nil {
			return err
		}
	}

	var g errgroup.Group
	for _, buildpack := range r.Buildpacks {
		cachedLayers := meta.MetadataForBuildpack(buildpack.ID).Layers

		var cachedFn func(bpLayer) bool
		if api.MustParse(buildpack.API).Compare(api.MustParse("0.6")) >= 0 {
			// On Buildpack API 0.6+, the <layer>.toml file never contains layer types information.
			// The cache metadata is the only way to identify cache=true layers.
			cachedFn = func(l bpLayer) bool {
				layer, ok := cachedLayers[filepath.Base(l.path)]
				return ok && layer.Cache
			}
		} else {
			// On Buildpack API < 0.6, the <layer>.toml file contains layer types information.
			// Prefer <layer>.toml file to cache metadata in case the cache was cleared between builds and
			// the analyzer that wrote the files is on a previous version of the lifecycle, that doesn't cross-reference the cache metadata when writing the files.
			// This allows the restorer to cleanup <layer>.toml files for layers that are not actually in the cache.
			cachedFn = forCached
		}

		buildpackDir, err := readBuildpackLayersDir(r.LayersDir, buildpack, r.Logger)
		if err != nil {
			return errors.Wrapf(err, "reading buildpack layer directory")
		}
		foundLayers := buildpackDir.findLayers(cachedFn)

<<<<<<< HEAD
		cachedLayers := cacheMetadata.MetadataForBuildpack(buildpack.ID).Layers
		for _, bpLayer := range buildpackDir.findLayers(forCached) {
=======
		for _, bpLayer := range foundLayers {
>>>>>>> 3dc792af
			name := bpLayer.name()
			cachedLayer, exists := cachedLayers[name]
			if !exists {
				r.Logger.Infof("Removing %q, not in cache", bpLayer.Identifier())
				if err := bpLayer.remove(); err != nil {
					return errors.Wrapf(err, "removing layer")
				}
				continue
			}
			data, err := bpLayer.read()
			if err != nil {
				return errors.Wrapf(err, "reading layer")
			}
			if data.SHA != cachedLayer.SHA {
				r.Logger.Infof("Removing %q, wrong sha", bpLayer.Identifier())
				r.Logger.Debugf("Layer sha: %q, cache sha: %q", data.SHA, cachedLayer.SHA)
				if err := bpLayer.remove(); err != nil {
					return errors.Wrapf(err, "removing layer")
				}
			} else {
				r.Logger.Infof("Restoring data for %q from cache", bpLayer.Identifier())
				g.Go(func() error {
					return r.restoreLayer(cache, cachedLayer.SHA)
				})
			}
		}
	}
	if err := g.Wait(); err != nil {
		return errors.Wrap(err, "restoring data")
	}
	return nil
}

func (r *Restorer) restoresLayerMetadata() bool {
	return api.MustParse(r.Platform.API()).Compare(api.MustParse("0.7")) >= 0
}

func (r *Restorer) restoreLayer(cache Cache, sha string) error {
	// Sanity check to prevent panic.
	if cache == nil {
		return errors.New("restoring layer: cache not provided")
	}
	r.Logger.Debugf("Retrieving data for %q", sha)
	rc, err := cache.RetrieveLayer(sha)
	if err != nil {
		return err
	}
	defer rc.Close()

	return layers.Extract(rc, "")
}<|MERGE_RESOLUTION|>--- conflicted
+++ resolved
@@ -26,20 +26,20 @@
 // Restore restores metadata for launch and cache layers into the layers directory and attempts to restore layer data for cache=true layers, removing the layer when unsuccessful.
 // If a usable cache is not provided, Restore will not restore any cache=true layer metadata.
 func (r *Restorer) Restore(cache Cache) error {
-	cacheMetadata, err := retrieveCacheMetadata(cache, r.Logger)
+	cacheMeta, err := retrieveCacheMetadata(cache, r.Logger)
 	if err != nil {
 		return err
 	}
 
 	if r.restoresLayerMetadata() {
-		if err := r.LayerMetadataRestorer.Restore(r.Buildpacks, r.LayersMetadata, cacheMetadata); err != nil {
+		if err := r.LayerMetadataRestorer.Restore(r.Buildpacks, r.LayersMetadata, cacheMeta); err != nil {
 			return err
 		}
 	}
 
 	var g errgroup.Group
 	for _, buildpack := range r.Buildpacks {
-		cachedLayers := meta.MetadataForBuildpack(buildpack.ID).Layers
+		cachedLayers := cacheMeta.MetadataForBuildpack(buildpack.ID).Layers
 
 		var cachedFn func(bpLayer) bool
 		if api.MustParse(buildpack.API).Compare(api.MustParse("0.6")) >= 0 {
@@ -63,12 +63,7 @@
 		}
 		foundLayers := buildpackDir.findLayers(cachedFn)
 
-<<<<<<< HEAD
-		cachedLayers := cacheMetadata.MetadataForBuildpack(buildpack.ID).Layers
-		for _, bpLayer := range buildpackDir.findLayers(forCached) {
-=======
 		for _, bpLayer := range foundLayers {
->>>>>>> 3dc792af
 			name := bpLayer.name()
 			cachedLayer, exists := cachedLayers[name]
 			if !exists {
