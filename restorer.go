package lifecycle

import (
	"path/filepath"

	"github.com/pkg/errors"
	"golang.org/x/sync/errgroup"

	"github.com/buildpacks/lifecycle/api"
	"github.com/buildpacks/lifecycle/buildpack"
	"github.com/buildpacks/lifecycle/internal/layer"
	"github.com/buildpacks/lifecycle/layers"
	"github.com/buildpacks/lifecycle/platform"
)

type Restorer struct {
	LayersDir string
	Logger    Logger

	Buildpacks            []buildpack.GroupBuildpack
	LayerMetadataRestorer layer.MetadataRestorer  // Platform API >= 0.7
	LayersMetadata        platform.LayersMetadata // Platform API >= 0.7
	Platform              Platform
	SBOMRestorer          layer.SBOMRestorer
}

// Restore restores metadata for launch and cache layers into the layers directory and attempts to restore layer data for cache=true layers, removing the layer when unsuccessful.
// If a usable cache is not provided, Restore will not restore any cache=true layer metadata.
func (r *Restorer) Restore(cache Cache) error {
	cacheMeta, err := retrieveCacheMetadata(cache, r.Logger)
	if err != nil {
		return err
	}

	useShaFiles := !r.restoresLayerMetadata()
	layerSHAStore := layer.NewSHAStore(useShaFiles)
	if r.restoresLayerMetadata() {
		if err := r.LayerMetadataRestorer.Restore(r.Buildpacks, r.LayersMetadata, cacheMeta, layerSHAStore); err != nil {
			return err
		}
	}

	var g errgroup.Group
	for _, bp := range r.Buildpacks {
		cachedLayers := cacheMeta.MetadataForBuildpack(bp.ID).Layers

		var cachedFn func(buildpack.Layer) bool
		if api.MustParse(bp.API).AtLeast("0.6") {
			// On Buildpack API 0.6+, the <layer>.toml file never contains layer types information.
			// The cache metadata is the only way to identify cache=true layers.
			cachedFn = func(l buildpack.Layer) bool {
				bpLayer, ok := cachedLayers[filepath.Base(l.Path())]
				return ok && bpLayer.Cache
			}
		} else {
			// On Buildpack API < 0.6, the <layer>.toml file contains layer types information.
			// Prefer <layer>.toml file to cache metadata in case the cache was cleared between builds and
			// the analyzer that wrote the files is on a previous version of the lifecycle, that doesn't cross-reference the cache metadata when writing the files.
			// This allows the restorer to cleanup <layer>.toml files for layers that are not actually in the cache.
			cachedFn = buildpack.MadeCached
		}

		buildpackDir, err := buildpack.ReadLayersDir(r.LayersDir, bp, r.Logger)
		if err != nil {
			return errors.Wrapf(err, "reading buildpack layer directory")
		}
		foundLayers := buildpackDir.FindLayers(cachedFn)

		for _, bpLayer := range foundLayers {
			cachedLayer, exists := cachedLayers[bpLayer.Name()]
			if !exists {
				r.Logger.Infof("Removing %q, not in cache", bpLayer.Identifier())
				if err := bpLayer.Remove(); err != nil {
					return errors.Wrapf(err, "removing layer")
				}
				continue
			}

			layerSha, err := layerSHAStore.Get(bp.ID, bpLayer)
			if err != nil {
				return err
			}

			if layerSha != cachedLayer.SHA {
				r.Logger.Infof("Removing %q, wrong sha", bpLayer.Identifier())
				r.Logger.Debugf("Layer sha: %q, cache sha: %q", layerSha, cachedLayer.SHA)
				if err := bpLayer.Remove(); err != nil {
					return errors.Wrapf(err, "removing layer")
				}
			} else {
				r.Logger.Infof("Restoring data for %q from cache", bpLayer.Identifier())
				g.Go(func() error {
					return r.restoreCacheLayer(cache, cachedLayer.SHA)
				})
			}
		}
	}

	if api.MustParse(r.Platform.API()).AtLeast("0.8") {
		g.Go(func() error {
			if cacheMeta.BOM.SHA == "" {
				return nil
			}
			if err := r.SBOMRestorer.RestoreFromCache(cache, cacheMeta.BOM.SHA); err != nil {
				return err
			}
			return r.SBOMRestorer.RestoreToBuildpackLayers(r.Buildpacks)
		})
	}

<<<<<<< HEAD
	if r.Platform.API().AtLeast("0.8") {
		return r.restoreSBOM()
=======
	if err := g.Wait(); err != nil {
		return errors.Wrap(err, "restoring data")
>>>>>>> 071939da
	}

	return nil
}

func (r *Restorer) restoresLayerMetadata() bool {
	return r.Platform.API().AtLeast("0.7")
}

func (r *Restorer) restoreCacheLayer(cache Cache, sha string) error {
	// Sanity check to prevent panic.
	if cache == nil {
		return errors.New("restoring layer: cache not provided")
	}
	r.Logger.Debugf("Retrieving data for %q", sha)
	rc, err := cache.RetrieveLayer(sha)
	if err != nil {
		return err
	}
	defer rc.Close()

	return layers.Extract(rc, "")
}<|MERGE_RESOLUTION|>--- conflicted
+++ resolved
@@ -96,7 +96,7 @@
 		}
 	}
 
-	if api.MustParse(r.Platform.API()).AtLeast("0.8") {
+	if r.Platform.API().AtLeast("0.8") {
 		g.Go(func() error {
 			if cacheMeta.BOM.SHA == "" {
 				return nil
@@ -108,13 +108,8 @@
 		})
 	}
 
-<<<<<<< HEAD
-	if r.Platform.API().AtLeast("0.8") {
-		return r.restoreSBOM()
-=======
 	if err := g.Wait(); err != nil {
 		return errors.Wrap(err, "restoring data")
->>>>>>> 071939da
 	}
 
 	return nil
