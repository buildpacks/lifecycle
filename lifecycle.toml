[apis]
[apis.buildpack]
<<<<<<< HEAD
  deprecated = []
  supported = ["0.2", "0.3", "0.4", "0.5", "0.6", "0.7"]
[apis.platform]
  deprecated = []
  supported = ["0.3", "0.4", "0.5", "0.6", "0.7", "0.8"]
=======
  deprecated = {{.apis_buildpack_deprecated}}
  supported = {{.apis_buildpack_supported}}
[apis.platform]
  deprecated = {{.apis_platform_deprecated}}
  supported = {{.apis_platform_supported}}
>>>>>>> 7762adcc

# For backwards compatibility the minimum supported APIs are provided in RFC-0011 format
# https://github.com/buildpacks/rfcs/blob/main/text/0011-lifecycle-descriptor.md
[api]
  platform = "0.3"
  buildpack = "0.2"

[lifecycle]
  version = "{{.lifecycle_version}}"<|MERGE_RESOLUTION|>--- conflicted
+++ resolved
@@ -1,18 +1,10 @@
 [apis]
 [apis.buildpack]
-<<<<<<< HEAD
-  deprecated = []
-  supported = ["0.2", "0.3", "0.4", "0.5", "0.6", "0.7"]
-[apis.platform]
-  deprecated = []
-  supported = ["0.3", "0.4", "0.5", "0.6", "0.7", "0.8"]
-=======
   deprecated = {{.apis_buildpack_deprecated}}
   supported = {{.apis_buildpack_supported}}
 [apis.platform]
   deprecated = {{.apis_platform_deprecated}}
   supported = {{.apis_platform_supported}}
->>>>>>> 7762adcc
 
 # For backwards compatibility the minimum supported APIs are provided in RFC-0011 format
 # https://github.com/buildpacks/rfcs/blob/main/text/0011-lifecycle-descriptor.md
