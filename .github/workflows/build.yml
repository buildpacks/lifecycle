--- conflicted
+++ resolved
@@ -160,10 +160,9 @@
         if: github.event_name == 'push'
         run: |
           DOCKER_CLI_EXPERIMENTAL=enabled
-<<<<<<< HEAD
           LIFECYCLE_IMAGE_TAG=$(git describe --always)
 
-          LINUX_AMD64_SHA=$(go run ./tools/image/main.go -lifecyclePath ./out/lifecycle-v*+linux.x86-64.tgz -tag buildpacksio/lifecycle:${LIFECYCLE_IMAGE_TAG}-linux | awk '{print $NF}')
+          LINUX_AMD64_SHA=$(go run ./tools/image/main.go -lifecyclePath ./out/lifecycle-v*+linux.x86-64.tgz -tag buildpacksio/lifecycle:${LIFECYCLE_IMAGE_TAG}-linux-x86-64 | awk '{print $NF}')
           echo "LINUX_AMD64_SHA: $LINUX_AMD64_SHA"
 
           LINUX_ARM64_SHA=$(go run ./tools/image/main.go -lifecyclePath ./out/lifecycle-v*+linux.arm64.tgz -tag buildpacksio/lifecycle:${LIFECYCLE_IMAGE_TAG}-linux-arm64 -arch arm64 | awk '{print $NF}')
@@ -182,16 +181,6 @@
 
           COSIGN_PASSWORD=${{ secrets.COSIGN_PASSWORD }} cosign sign -key <(echo -n "${{ secrets.COSIGN_PRIVATE_KEY }}" | base64 --decode) -a tag=${LIFECYCLE_IMAGE_TAG} -r buildpacksio/lifecycle:${LIFECYCLE_IMAGE_TAG}@${MANIFEST_SHA}
           cosign verify -key cosign.pub -a tag=${LIFECYCLE_IMAGE_TAG} buildpacksio/lifecycle:${LIFECYCLE_IMAGE_TAG}
-=======
-          go run ./tools/image/main.go -lifecyclePath ./out/lifecycle-v*+linux.x86-64.tgz -tag buildpacksio/lifecycle:${LIFECYCLE_IMAGE_TAG}-linux-x86-64
-          go run ./tools/image/main.go -lifecyclePath ./out/lifecycle-v*+linux.arm64.tgz -tag buildpacksio/lifecycle:${LIFECYCLE_IMAGE_TAG}-linux-arm64 -arch arm64
-          go run ./tools/image/main.go -lifecyclePath ./out/lifecycle-v*+windows.x86-64.tgz -tag buildpacksio/lifecycle:${LIFECYCLE_IMAGE_TAG}-windows -os windows
-          docker manifest create buildpacksio/lifecycle:${LIFECYCLE_IMAGE_TAG} \
-              buildpacksio/lifecycle:${LIFECYCLE_IMAGE_TAG}-linux-x86-64 \
-              buildpacksio/lifecycle:${LIFECYCLE_IMAGE_TAG}-linux-arm64 \
-              buildpacksio/lifecycle:${LIFECYCLE_IMAGE_TAG}-windows
-          docker manifest push buildpacksio/lifecycle:${LIFECYCLE_IMAGE_TAG}
->>>>>>> 6921d078
   pack-acceptance-linux:
     if: github.event_name == 'push'
     needs: build-and-publish
