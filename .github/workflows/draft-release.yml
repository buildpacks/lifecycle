name: draft-release

on:
  workflow_dispatch:

jobs:
  draft-release:
    runs-on: ubuntu-latest
    steps:
      - uses: actions/checkout@v2
      - name: Install jq
        run: |
          mkdir -p deps/bin
          curl -s -L -o deps/bin/jq https://github.com/stedolan/jq/releases/download/jq-1.6/jq-linux64
          chmod +x deps/bin/jq
          echo "${PWD}/deps/bin" >> $GITHUB_PATH
      - name: Derive lifecycle version from branch name
        run: |
          [[ $GITHUB_REF =~ ^refs\/heads\/release/(.*)$ ]] && version=${BASH_REMATCH[1]}
          if [[ -z "${version}" ]]; then
            echo "lifecycle version not detected."
            exit 1
          fi
          echo "LIFECYCLE_VERSION=$version" >> $GITHUB_ENV
      - name: Determine download urls for linux-x86-64, linux-arm64 and windows
        id: artifact-urls
        uses: actions/github-script@v3.0.0
        with:
          github-token: ${{ secrets.GITHUB_TOKEN }}
          script: |
            return github.actions
              .listRepoWorkflows({
                 owner: "${{ github.repository_owner }}",
                 repo: "lifecycle",
              })
              .then(workflows_result => {
                let workflows = workflows_result.data.workflows
                  .filter(a => a.name === "build" && a.state === "active")
                  .map(a => a.id);
                if (workflows.length === 0) {
                  throw "no active workflows found with name build"
                }
                return workflows[0]
              })
              .then(workflow_id => {
                return github.actions.listWorkflowRunsForRepo({
                  owner: "${{ github.repository_owner }}",
                  repo: "lifecycle",
                  workflow_id: workflow_id,
                  branch: "release/${{ env.LIFECYCLE_VERSION }}",
                  event: "push"
                })
              })
              .then(workflow_runs_result => {
                let workflow_runs = workflow_runs_result.data.workflow_runs
                  .filter(run => run.conclusion === "success")
                  .filter(run => run.head_sha === "${{ github.sha }}");
                if (workflow_runs.length === 0) {
                  throw "no successful workflow runs found for commit"
                }
                return workflow_runs[0].id
              })
              .then(workflow_runid => {
                return github.actions.listWorkflowRunArtifacts({
                  owner: "${{ github.repository_owner }}",
                  repo: "lifecycle",
                  run_id: workflow_runid
                })
              })
              .then(artifacts_result => {
                let tuples = artifacts_result.data.artifacts
                  .map(artifact => [artifact.name, artifact.archive_download_url]);
                let urlList = new Array();
                tuples.forEach(function(tuple) {
<<<<<<< HEAD
                  if (tuple[0].includes("linux-x86-64")) {
                    if (tuple[0].includes("sha256")) {
                      urlMap.set("linux_x86_64_sha256", tuple[1])
                    } else {
                      urlMap.set("linux_x86_64", tuple[1])
                    }
                  }
                  if (tuple[0].includes("linux-arm64")) {
                    if (tuple[0].includes("sha256")) {
                      urlMap.set("linux_arm64_sha256", tuple[1])
                    } else {
                      urlMap.set("linux_arm64", tuple[1])
                    }
                  }
                  if (tuple[0].includes("windows")) {
                    if (tuple[0].includes("sha256")) {
                      urlMap.set("windows_sha256", tuple[1])
                    } else {
                      urlMap.set("windows", tuple[1])
                    }
                  }
                  if (tuple[0].includes("cosign")) {
                    urlMap.set("cosign", tuple[1])
=======
                  if (tuple[0].includes("lifecycle-") && !(tuple[0].includes("arm64"))) {
                      urlList.push(tuple[1]);
>>>>>>> 90a36d1e
                  }
                })
                if (urlList.length === 0) {
                  throw "no artifacts found"
                }
<<<<<<< HEAD
                if (urlMap.size != 7) {
                  throw "there should be exactly seven artifacts"
=======
                if (urlList.length != 6) {
                  throw "there should be exactly six artifacts"
>>>>>>> 90a36d1e
                }
                return urlList.join(",")
              })
<<<<<<< HEAD
      - name: Download linux-x86-64 artifact
        run: |
          url=$(echo '${{ steps.artifact-urls.outputs.result }}' | jq -r .linux_x86_64 )
          curl -sL -w 'RESP_CODE:%{response_code}\n' \
            --header 'Authorization: Bearer ${{ secrets.GITHUB_TOKEN }}' \
            -o artifact-linux-x86-64.zip $url
          mkdir artifact-linux-x86-64
          unzip -d artifact-linux-x86-64 artifact-linux-x86-64.zip
          lifecycle_path=$(ls artifact-linux-x86-64/lifecycle-*linux.x86-64.tgz)
          echo "ARTIFACT_LINUX_X86_64_PATH=$PWD/$lifecycle_path" >> $GITHUB_ENV
      - name: Download linux-x86-64-sha256 artifact
        run: |
          url=$(echo '${{ steps.artifact-urls.outputs.result }}' | jq -r .linux_x86_64_sha256 )
          curl -sL -w 'RESP_CODE:%{response_code}\n' \
            --header 'Authorization: Bearer ${{ secrets.GITHUB_TOKEN }}' \
            -o artifact-linux-x86-64-sha256.zip $url
          mkdir artifact-linux-x86-64-sha256
          unzip -d artifact-linux-x86-64-sha256 artifact-linux-x86-64-sha256.zip
          lifecycle_path=$(ls artifact-linux-x86-64-sha256/lifecycle-*linux.x86-64.tgz.sha256)
          echo "ARTIFACT_LINUX_X86_64_SHA_PATH=$PWD/$lifecycle_path" >> $GITHUB_ENV
      - name: Download linux-arm64 artifact
        run: |
          url=$(echo '${{ steps.artifact-urls.outputs.result }}' | jq -r .linux_arm64 )
          curl -sL -w 'RESP_CODE:%{response_code}\n' \
            --header 'Authorization: Bearer ${{ secrets.GITHUB_TOKEN }}' \
            -o artifact-linux-arm64.zip $url
          mkdir artifact-linux-arm64
          unzip -d artifact-linux-arm64 artifact-linux-arm64.zip
          lifecycle_path=$(ls artifact-linux-arm64/lifecycle-*linux.arm64.tgz)
          echo "ARTIFACT_LINUX_ARM64_PATH=$PWD/$lifecycle_path" >> $GITHUB_ENV
      - name: Download linux-arm64-sha256 artifact
        run: |
          url=$(echo '${{ steps.artifact-urls.outputs.result }}' | jq -r .linux_arm64_sha256 )
          curl -sL -w 'RESP_CODE:%{response_code}\n' \
            --header 'Authorization: Bearer ${{ secrets.GITHUB_TOKEN }}' \
            -o artifact-linux-arm64-sha256.zip $url
          mkdir artifact-linux-arm64-sha256
          unzip -d artifact-linux-arm64-sha256 artifact-linux-arm64-sha256.zip
          lifecycle_path=$(ls artifact-linux-arm64-sha256/lifecycle-*linux.arm64.tgz.sha256)
          echo "ARTIFACT_LINUX_ARM64_SHA_PATH=$PWD/$lifecycle_path" >> $GITHUB_ENV
      - name: Download windows artifact
=======
      - name: Download artifacts
>>>>>>> 90a36d1e
        run: |
          mkdir artifacts
          echo "ARTIFACTS_PATH=$PWD/artifacts" >> $GITHUB_ENV

          urls=$(echo '${{ steps.artifact-urls.outputs.result }}' | jq -r . )

          for url in $(echo $urls | tr "," "\n"); do
            curl -sL -w 'RESP_CODE:%{response_code}\n' \
              --header 'Authorization: Bearer ${{ secrets.GITHUB_TOKEN }}' \
              -o tmp-artifact.zip $url
            unzip -d artifacts tmp-artifact.zip
            rm tmp-artifact.zip
          done
      - name: Set pre-release kind
        if: contains(env.LIFECYCLE_VERSION, 'rc') # e.g., 0.99.0-rc.1
        run: |
          echo "RELEASE_KIND=pre-release" >> $GITHUB_ENV
      - name: Set release kind
        if: "!contains(env.LIFECYCLE_VERSION, 'rc')"
        run: |
          echo "RELEASE_KIND=release" >> $GITHUB_ENV
      - name: Set release body text
        run: |
          cat << EOF > body.txt
          # lifecycle v${{ env.LIFECYCLE_VERSION }}

          Welcome to v${{ env.LIFECYCLE_VERSION }}, a **beta** ${{ env.RELEASE_KIND }} of the Cloud Native Buildpacks Lifecycle.

          ##  Prerequisites

          The lifecycle runs as a normal user in a series of unprivileged containers. To export images and cache image layers, it requires access to a Docker daemon **or** Docker registry.

          ## Install

          Extract the .tgz file and copy the lifecycle binaries into a [build stack base image](https://github.com/buildpack/spec/blob/master/platform.md#stacks). The build image can then be orchestrated by a platform implementation such as the [pack CLI](https://github.com/buildpack/pack) or [tekton](https://github.com/tektoncd/catalog/blob/master/task/buildpacks/0.1/README.md).

          ## Lifecycle Image

          An OCI image containing the lifecycle binaries is available at buildpacksio/lifecycle:${{ env.LIFECYCLE_VERSION }}.
          EOF
      - name: Create Pre Release
        if: contains(env.LIFECYCLE_VERSION, 'rc') # e.g., 0.99.0-rc.1
        run: |
          gh release create v${{ env.LIFECYCLE_VERSION }} \
<<<<<<< HEAD
            ${{ env.ARTIFACT_LINUX_X86_64_PATH }} ${{ env.ARTIFACT_LINUX_X86_64_SHA_PATH }} \
            ${{ env.ARTIFACT_LINUX_ARM64_PATH }} ${{ env.ARTIFACT_LINUX_ARM64_SHA_PATH }} \
            ${{ env.ARTIFACT_WINDOWS_PATH }} ${{ env.ARTIFACT_WINDOWS_SHA_PATH }} \
            ${{ env.ARTIFACT_COSIGN_PATH }} \
=======
            $(ls ${{ env.ARTIFACTS_PATH }}/*) \
>>>>>>> 90a36d1e
            --draft \
            --notes-file body.txt \
            --prerelease \
            --target $GITHUB_REF \
            --title "lifecycle v${{ env.LIFECYCLE_VERSION }}"
        env:
          GITHUB_TOKEN: ${{ secrets.GITHUB_TOKEN }}
      - name: Create Release
        if: "!contains(env.LIFECYCLE_VERSION, 'rc')"
        run: |
          gh release create v${{ env.LIFECYCLE_VERSION }} \
<<<<<<< HEAD
            ${{ env.ARTIFACT_LINUX_X86_64_PATH }} ${{ env.ARTIFACT_LINUX_X86_64_SHA_PATH }} \
            ${{ env.ARTIFACT_LINUX_ARM64_PATH }} ${{ env.ARTIFACT_LINUX_ARM64_SHA_PATH }} \
            ${{ env.ARTIFACT_WINDOWS_PATH }} ${{ env.ARTIFACT_WINDOWS_SHA_PATH }} \
            ${{ env.ARTIFACT_COSIGN_PATH }} \
=======
            $(ls ${{ env.ARTIFACTS_PATH }}/*) \
>>>>>>> 90a36d1e
            --draft \
            --notes-file body.txt \
            --target $GITHUB_REF \
            --title "lifecycle v${{ env.LIFECYCLE_VERSION }}"
        env:
          GITHUB_TOKEN: ${{ secrets.GITHUB_TOKEN }}<|MERGE_RESOLUTION|>--- conflicted
+++ resolved
@@ -72,94 +72,19 @@
                   .map(artifact => [artifact.name, artifact.archive_download_url]);
                 let urlList = new Array();
                 tuples.forEach(function(tuple) {
-<<<<<<< HEAD
-                  if (tuple[0].includes("linux-x86-64")) {
-                    if (tuple[0].includes("sha256")) {
-                      urlMap.set("linux_x86_64_sha256", tuple[1])
-                    } else {
-                      urlMap.set("linux_x86_64", tuple[1])
-                    }
-                  }
-                  if (tuple[0].includes("linux-arm64")) {
-                    if (tuple[0].includes("sha256")) {
-                      urlMap.set("linux_arm64_sha256", tuple[1])
-                    } else {
-                      urlMap.set("linux_arm64", tuple[1])
-                    }
-                  }
-                  if (tuple[0].includes("windows")) {
-                    if (tuple[0].includes("sha256")) {
-                      urlMap.set("windows_sha256", tuple[1])
-                    } else {
-                      urlMap.set("windows", tuple[1])
-                    }
-                  }
-                  if (tuple[0].includes("cosign")) {
-                    urlMap.set("cosign", tuple[1])
-=======
-                  if (tuple[0].includes("lifecycle-") && !(tuple[0].includes("arm64"))) {
+                  if (tuple[0].includes("lifecycle-")) {
                       urlList.push(tuple[1]);
->>>>>>> 90a36d1e
                   }
                 })
                 if (urlList.length === 0) {
                   throw "no artifacts found"
                 }
-<<<<<<< HEAD
-                if (urlMap.size != 7) {
-                  throw "there should be exactly seven artifacts"
-=======
-                if (urlList.length != 6) {
-                  throw "there should be exactly six artifacts"
->>>>>>> 90a36d1e
+                if (urlList.length != 8) {
+                  throw "there should be exactly eight artifacts"
                 }
                 return urlList.join(",")
               })
-<<<<<<< HEAD
-      - name: Download linux-x86-64 artifact
-        run: |
-          url=$(echo '${{ steps.artifact-urls.outputs.result }}' | jq -r .linux_x86_64 )
-          curl -sL -w 'RESP_CODE:%{response_code}\n' \
-            --header 'Authorization: Bearer ${{ secrets.GITHUB_TOKEN }}' \
-            -o artifact-linux-x86-64.zip $url
-          mkdir artifact-linux-x86-64
-          unzip -d artifact-linux-x86-64 artifact-linux-x86-64.zip
-          lifecycle_path=$(ls artifact-linux-x86-64/lifecycle-*linux.x86-64.tgz)
-          echo "ARTIFACT_LINUX_X86_64_PATH=$PWD/$lifecycle_path" >> $GITHUB_ENV
-      - name: Download linux-x86-64-sha256 artifact
-        run: |
-          url=$(echo '${{ steps.artifact-urls.outputs.result }}' | jq -r .linux_x86_64_sha256 )
-          curl -sL -w 'RESP_CODE:%{response_code}\n' \
-            --header 'Authorization: Bearer ${{ secrets.GITHUB_TOKEN }}' \
-            -o artifact-linux-x86-64-sha256.zip $url
-          mkdir artifact-linux-x86-64-sha256
-          unzip -d artifact-linux-x86-64-sha256 artifact-linux-x86-64-sha256.zip
-          lifecycle_path=$(ls artifact-linux-x86-64-sha256/lifecycle-*linux.x86-64.tgz.sha256)
-          echo "ARTIFACT_LINUX_X86_64_SHA_PATH=$PWD/$lifecycle_path" >> $GITHUB_ENV
-      - name: Download linux-arm64 artifact
-        run: |
-          url=$(echo '${{ steps.artifact-urls.outputs.result }}' | jq -r .linux_arm64 )
-          curl -sL -w 'RESP_CODE:%{response_code}\n' \
-            --header 'Authorization: Bearer ${{ secrets.GITHUB_TOKEN }}' \
-            -o artifact-linux-arm64.zip $url
-          mkdir artifact-linux-arm64
-          unzip -d artifact-linux-arm64 artifact-linux-arm64.zip
-          lifecycle_path=$(ls artifact-linux-arm64/lifecycle-*linux.arm64.tgz)
-          echo "ARTIFACT_LINUX_ARM64_PATH=$PWD/$lifecycle_path" >> $GITHUB_ENV
-      - name: Download linux-arm64-sha256 artifact
-        run: |
-          url=$(echo '${{ steps.artifact-urls.outputs.result }}' | jq -r .linux_arm64_sha256 )
-          curl -sL -w 'RESP_CODE:%{response_code}\n' \
-            --header 'Authorization: Bearer ${{ secrets.GITHUB_TOKEN }}' \
-            -o artifact-linux-arm64-sha256.zip $url
-          mkdir artifact-linux-arm64-sha256
-          unzip -d artifact-linux-arm64-sha256 artifact-linux-arm64-sha256.zip
-          lifecycle_path=$(ls artifact-linux-arm64-sha256/lifecycle-*linux.arm64.tgz.sha256)
-          echo "ARTIFACT_LINUX_ARM64_SHA_PATH=$PWD/$lifecycle_path" >> $GITHUB_ENV
-      - name: Download windows artifact
-=======
       - name: Download artifacts
->>>>>>> 90a36d1e
         run: |
           mkdir artifacts
           echo "ARTIFACTS_PATH=$PWD/artifacts" >> $GITHUB_ENV
@@ -204,14 +129,7 @@
         if: contains(env.LIFECYCLE_VERSION, 'rc') # e.g., 0.99.0-rc.1
         run: |
           gh release create v${{ env.LIFECYCLE_VERSION }} \
-<<<<<<< HEAD
-            ${{ env.ARTIFACT_LINUX_X86_64_PATH }} ${{ env.ARTIFACT_LINUX_X86_64_SHA_PATH }} \
-            ${{ env.ARTIFACT_LINUX_ARM64_PATH }} ${{ env.ARTIFACT_LINUX_ARM64_SHA_PATH }} \
-            ${{ env.ARTIFACT_WINDOWS_PATH }} ${{ env.ARTIFACT_WINDOWS_SHA_PATH }} \
-            ${{ env.ARTIFACT_COSIGN_PATH }} \
-=======
             $(ls ${{ env.ARTIFACTS_PATH }}/*) \
->>>>>>> 90a36d1e
             --draft \
             --notes-file body.txt \
             --prerelease \
@@ -223,14 +141,7 @@
         if: "!contains(env.LIFECYCLE_VERSION, 'rc')"
         run: |
           gh release create v${{ env.LIFECYCLE_VERSION }} \
-<<<<<<< HEAD
-            ${{ env.ARTIFACT_LINUX_X86_64_PATH }} ${{ env.ARTIFACT_LINUX_X86_64_SHA_PATH }} \
-            ${{ env.ARTIFACT_LINUX_ARM64_PATH }} ${{ env.ARTIFACT_LINUX_ARM64_SHA_PATH }} \
-            ${{ env.ARTIFACT_WINDOWS_PATH }} ${{ env.ARTIFACT_WINDOWS_SHA_PATH }} \
-            ${{ env.ARTIFACT_COSIGN_PATH }} \
-=======
             $(ls ${{ env.ARTIFACTS_PATH }}/*) \
->>>>>>> 90a36d1e
             --draft \
             --notes-file body.txt \
             --target $GITHUB_REF \
