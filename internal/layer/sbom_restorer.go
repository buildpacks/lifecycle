--- conflicted
+++ resolved
@@ -60,15 +60,9 @@
 	if !image.Found() || layerDigest == "" {
 		return nil
 	}
-<<<<<<< HEAD
-	r.Logger.Infof("Restoring data for sbom from previous image")
+	r.Logger.Infof("Restoring data for SBOM from previous image")
 
-	r.Logger.Debugf("Retrieving previous image sbom layer for %q", layerDigest)
-=======
-	r.logger.Infof("Restoring data for SBOM from previous image")
-
-	r.logger.Debugf("Retrieving previous image SBOM layer for %q", layerDigest)
->>>>>>> 4b0fe078
+	r.Logger.Debugf("Retrieving previous image SBOM layer for %q", layerDigest)
 	rc, err := image.GetLayer(layerDigest)
 	if err != nil {
 		return err
@@ -83,11 +77,7 @@
 	if cache == nil {
 		return errors.New("restoring layer: cache not provided")
 	}
-<<<<<<< HEAD
-	r.Logger.Debugf("Retrieving sbom layer data for %q", layerDigest)
-=======
-	r.logger.Debugf("Retrieving SBOM layer data for %q", layerDigest)
->>>>>>> 4b0fe078
+	r.Logger.Debugf("Retrieving SBOM layer data for %q", layerDigest)
 
 	rc, err := cache.RetrieveLayer(layerDigest)
 	if err != nil {
@@ -135,11 +125,7 @@
 			bpID      = matches[1]
 			layerName = matches[2]
 			fileName  = matches[3]
-<<<<<<< HEAD
-			dest      = filepath.Join(r.LayersDir, bpID, fmt.Sprintf("%s.%s", layerName, fileName))
-=======
-			destDir   = filepath.Join(r.layersDir, bpID)
->>>>>>> 4b0fe078
+			destDir   = filepath.Join(r.LayersDir, bpID)
 		)
 
 		// don't try to restore sbom files when the bp layers directory doesn't exist
