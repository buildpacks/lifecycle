package lifecycle_test

import (
	"encoding/json"
	"fmt"
	"io/ioutil"
	"math/rand"
	"os"
	"path/filepath"
	"runtime"
	"strings"
	"testing"
	"time"

	"github.com/apex/log"
	"github.com/apex/log/handlers/memory"
	"github.com/buildpacks/imgutil/fakes"
	"github.com/buildpacks/imgutil/local"
	"github.com/buildpacks/imgutil/remote"
	"github.com/golang/mock/gomock"
	"github.com/google/go-containerregistry/pkg/name"
	"github.com/sclevine/spec"
	specreport "github.com/sclevine/spec/report"

	"github.com/buildpacks/lifecycle"
	"github.com/buildpacks/lifecycle/api"
	"github.com/buildpacks/lifecycle/buildpack"
	"github.com/buildpacks/lifecycle/launch"
	"github.com/buildpacks/lifecycle/layers"
	"github.com/buildpacks/lifecycle/platform"
	h "github.com/buildpacks/lifecycle/testhelpers"
	"github.com/buildpacks/lifecycle/testmock"
)

func TestExporter(t *testing.T) {
	rand.Seed(time.Now().UTC().UnixNano())
	spec.Run(t, "Exporter", testExporter, spec.Parallel(), spec.Report(specreport.Terminal{}))
}

func testExporter(t *testing.T, when spec.G, it spec.S) {
	var (
		exporter     *lifecycle.Exporter
		tmpDir       string
		mockCtrl     *gomock.Controller
		layerFactory *testmock.MockLayerFactory
		fakeAppImage *fakes.Image
		logHandler   = memory.New()
		opts         = lifecycle.ExportOptions{
			RunImageRef:     "run-image-reference",
			AdditionalNames: []string{},
		}
	)

	it.Before(func() {
		mockCtrl = gomock.NewController(t)
		layerFactory = testmock.NewMockLayerFactory(mockCtrl)

		var err error
		tmpDir, err = ioutil.TempDir("", "lifecycle.exporter.layer")
		h.AssertNil(t, err)

		launcherPath, err := filepath.Abs(filepath.Join("testdata", "exporter", "launcher"))
		h.AssertNil(t, err)

		opts.LauncherConfig = lifecycle.LauncherConfig{
			Path: launcherPath,
			Metadata: platform.LauncherMetadata{
				Version: "1.2.3",
				Source: platform.SourceMetadata{
					Git: platform.GitMetadata{
						Repository: "github.com/buildpacks/lifecycle",
						Commit:     "asdf1234",
					},
				},
			},
		}

		opts.LayersDir = filepath.Join(tmpDir, "layers")
		h.AssertNil(t, os.Mkdir(opts.LayersDir, 0777))
		h.AssertNil(t, ioutil.WriteFile(filepath.Join(tmpDir, "launcher"), []byte("some-launcher"), 0600))
		opts.AppDir = filepath.Join(tmpDir, "app")

		fakeAppImage = fakes.NewImage(
			"some-repo/app-image",
			"some-top-layer-sha",
			local.IDIdentifier{
				ImageID: "some-image-id",
			},
		)
		opts.WorkingImage = fakeAppImage

		opts.AdditionalNames = []string{"some-repo/app-image:foo", "some-repo/app-image:bar"}

		// mock LayerFactory returns layer with deterministic characteristic for a give layer it
		h.AssertNil(t, os.Mkdir(filepath.Join(tmpDir, "artifacts"), 0777))
		layerFactory.EXPECT().
			DirLayer(gomock.Any(), gomock.Any()).
			DoAndReturn(func(id string, dir string) (layers.Layer, error) {
				return createTestLayer(id, tmpDir)
			}).AnyTimes()

		layerFactory.EXPECT().
			LauncherLayer(launcherPath).
			DoAndReturn(func(path string) (layers.Layer, error) { return createTestLayer("launcher", tmpDir) }).
			AnyTimes()

		layerFactory.EXPECT().
			ProcessTypesLayer(launch.Metadata{
				Processes: []launch.Process{
					{
						Type:        "some-process-type",
						Command:     "/some/command",
						Args:        []string{"some", "command", "args"},
						Direct:      true,
						BuildpackID: "buildpack.id",
					}},
			}).
			DoAndReturn(func(_ launch.Metadata) (layers.Layer, error) {
				return createTestLayer("process-types", tmpDir)
			}).
			AnyTimes()

		// if there are no slices return a single deterministic app layer
		layerFactory.EXPECT().
			SliceLayers(gomock.Any(), nil).
			DoAndReturn(func(dir string, slices []layers.Slice) ([]layers.Layer, error) {
				if dir != opts.AppDir {
					return nil, fmt.Errorf("SliceLayers received %s but expected %s", dir, opts.AppDir)
				}
				layer, err := createTestLayer("app", tmpDir)
				if err != nil {
					return nil, err
				}
				return []layers.Layer{layer}, nil
			}).AnyTimes()

		exporter = &lifecycle.Exporter{
			Buildpacks: []buildpack.GroupBuildpack{
				{ID: "buildpack.id", Version: "1.2.3", API: api.Buildpack.Latest().String()},
				{ID: "other.buildpack.id", Version: "4.5.6", API: api.Buildpack.Latest().String(), Optional: false},
			},
			LayerFactory: layerFactory,
			Logger:       &log.Logger{Handler: logHandler},
			PlatformAPI:  api.Platform.Latest(),
		}
	})

	it.After(func() {
		h.AssertNil(t, fakeAppImage.Cleanup())
		h.AssertNil(t, os.RemoveAll(tmpDir))
		mockCtrl.Finish()
	})

	when("#Export", func() {
		when("previous image exists", func() {
			it.Before(func() {
				h.RecursiveCopy(t, filepath.Join("testdata", "exporter", "previous-image-exists", "layers"), opts.LayersDir)

				fakeAppImage.AddPreviousLayer("launcher-digest", "")
				fakeAppImage.AddPreviousLayer("local-reusable-layer-digest", "")
				fakeAppImage.AddPreviousLayer("launch-layer-no-local-dir-digest", "")
				fakeAppImage.AddPreviousLayer("process-types-digest", "")
				fakeAppImage.AddPreviousLayer("launch.sbom-digest", "")
				h.AssertNil(t, json.Unmarshal([]byte(`
{
<<<<<<< HEAD
   "sbom": {
     "sha": "launch.bom-digest"
=======
   "bom": {
     "sha": "launch.sbom-digest"
>>>>>>> b1a2a7c6
   },
   "buildpacks": [
      {
         "key": "buildpack.id",
         "layers": {
            "launch-layer-no-local-dir": {
               "sha": "launch-layer-no-local-dir-digest",
               "data": {
                  "oldkey": "oldval"
               }
            }
         }
      },
      {
         "key": "other.buildpack.id",
         "layers": {
            "layer4": {
               "sha": "orig-layer4-sha",
               "data": {
                  "layer4key": "layer4val"
               }
            },
            "local-reusable-layer": {
               "sha": "local-reusable-layer-digest"
            }
         }
      }
   ],
   "launcher": {
      "sha": "launcher-digest"
   },
   "process-types": {
      "sha": "process-types-digest"
   }
}`), &opts.OrigMetadata))
			})

			when("there are slices", func() {
				it.Before(func() {
					opts.LayersDir = filepath.Join("testdata", "exporter", "app-slices", "layers")
					layerFactory.EXPECT().
						SliceLayers(
							opts.AppDir,
							[]layers.Slice{
								{Paths: []string{"static/**/*.txt", "static/**/*.svg"}},
								{Paths: []string{"static/misc/resources/**/*.csv", "static/misc/resources/**/*.tps"}},
							},
						).
						Return([]layers.Layer{
							{ID: "slice-1", Digest: "slice-1-digest"},
							{ID: "slice-2", Digest: "slice-2-digest"},
							{ID: "slice-3", Digest: "slice-3-digest"},
						}, nil)
					fakeAppImage.AddPreviousLayer("slice-1-digest", "")
					opts.OrigMetadata.App = append(opts.OrigMetadata.App, platform.LayerMetadata{SHA: "slice-1-digest"})
				})

				it("reuses slice layer if the sha matches the sha in the archive metadata", func() {
					_, err := exporter.Export(opts)
					h.AssertNil(t, err)
					h.AssertContains(t, fakeAppImage.ReusedLayers(), "slice-1-digest")
					assertLogEntry(t, logHandler, "Reusing 1/3 app layer(s)")
					assertLogEntry(t, logHandler, "Adding 2/3 app layer(s)")
				})
			})

			when("structured SBOM", func() {
				when("there is a 'launch=true' layer with a bom.<ext> file", func() {
					it("reuses bom layers if the sha matches the sha in the metadata", func() {
						_, err := exporter.Export(opts)
						h.AssertNil(t, err)
						h.AssertContains(t, fakeAppImage.ReusedLayers(), "launch.sbom-digest")
						assertReuseLayerLog(t, logHandler, "launch.sbom")
					})
				})
			})

			it("creates app layer on Run image", func() {
				_, err := exporter.Export(opts)
				h.AssertNil(t, err)

				assertHasLayer(t, fakeAppImage, "app")
				assertLogEntry(t, logHandler, "Adding 1/1 app layer(s)")
			})

			it("creates config layer on Run image", func() {
				_, err := exporter.Export(opts)
				h.AssertNil(t, err)

				assertHasLayer(t, fakeAppImage, "config")
				assertAddLayerLog(t, logHandler, "config")
			})

			it("reuses launcher layer if the sha matches the sha in the metadata", func() {
				_, err := exporter.Export(opts)
				h.AssertNil(t, err)
				h.AssertContains(t, fakeAppImage.ReusedLayers(), "launcher-digest")
				assertReuseLayerLog(t, logHandler, "launcher")
			})

			it("reuses process-types layer if the sha matches the sha in the metadata", func() {
				_, err := exporter.Export(opts)
				h.AssertNil(t, err)
				h.AssertContains(t, fakeAppImage.ReusedLayers(), "process-types-digest")
				assertReuseLayerLog(t, logHandler, "process-types")
			})

			it("reuses launch layers when only layer.toml is present", func() {
				_, err := exporter.Export(opts)
				h.AssertNil(t, err)

				h.AssertContains(t, fakeAppImage.ReusedLayers(), "launch-layer-no-local-dir-digest")
				assertReuseLayerLog(t, logHandler, "buildpack.id:launch-layer-no-local-dir")
			})

			it("reuses cached launch layers if the local sha matches the sha in the metadata", func() {
				_, err := exporter.Export(opts)
				h.AssertNil(t, err)

				h.AssertContains(t, fakeAppImage.ReusedLayers(), "local-reusable-layer-digest")
				assertReuseLayerLog(t, logHandler, "other.buildpack.id:local-reusable-layer")
			})

			when("the launch flag is in the top level table", func() {
				it.Before(func() {
					exporter.Buildpacks = []buildpack.GroupBuildpack{{ID: "bad.buildpack.id", API: api.Buildpack.Latest().String()}}
					fakeAppImage.AddPreviousLayer("bad-layer", "")
					opts.OrigMetadata = platform.LayersMetadata{
						Buildpacks: []platform.BuildpackLayersMetadata{{
							ID:     "bad.buildpack.id",
							Layers: map[string]platform.BuildpackLayerMetadata{"bad-layer": {LayerMetadata: platform.LayerMetadata{SHA: "bad-layer"}}},
						}},
					}
				})

				it("should error", func() {
					_, err := exporter.Export(opts)
					h.AssertNotNil(t, err)
					expected := "failed to parse metadata for layers '[bad.buildpack.id:bad-layer]'"
					h.AssertStringContains(t, err.Error(), expected)
					h.AssertEq(t, len(fakeAppImage.ReusedLayers()), 0)
				})
			})

			it("adds new launch layers", func() {
				_, err := exporter.Export(opts)
				h.AssertNil(t, err)

				assertHasLayer(t, fakeAppImage, "buildpack.id:new-launch-layer")
				assertAddLayerLog(t, logHandler, "buildpack.id:new-launch-layer")
			})

			it("adds new launch layers from a second buildpack", func() {
				_, err := exporter.Export(opts)
				h.AssertNil(t, err)

				assertHasLayer(t, fakeAppImage, "other.buildpack.id:new-launch-layer")
				assertAddLayerLog(t, logHandler, "other.buildpack.id:new-launch-layer")
			})

			it("only adds expected layers", func() {
				_, err := exporter.Export(opts)
				h.AssertNil(t, err)

				// expects 4 layers
				// 1. app layer
				// 2. config layer
				// 3-4. buildpack layers
				h.AssertEq(t, fakeAppImage.NumberOfAddedLayers(), 4)
			})

			it("only reuses expected layers", func() {
				_, err := exporter.Export(opts)
				h.AssertNil(t, err)

				// expects 4 layers
				// 1. launcher layer
				// 2. process-types layer
				// 3-4. buildpack layers
				// 5. BOM layer
				h.AssertEq(t, len(fakeAppImage.ReusedLayers()), 5)
			})

			it("saves lifecycle metadata with layer info", func() {
				_, err := exporter.Export(opts)
				h.AssertNil(t, err)

				metadataJSON, err := fakeAppImage.Label("io.buildpacks.lifecycle.metadata")
				h.AssertNil(t, err)

				var meta platform.LayersMetadata
				if err := json.Unmarshal([]byte(metadataJSON), &meta); err != nil {
					t.Fatalf("badly formatted metadata: %s", err)
				}

				t.Log("adds run image metadata to label")
				h.AssertEq(t, meta.RunImage.TopLayer, "some-top-layer-sha")
				h.AssertEq(t, meta.RunImage.Reference, "run-image-reference")

				t.Log("adds layer shas to metadata label")
				h.AssertEq(t, meta.App[0].SHA, "app-digest")
				h.AssertEq(t, meta.Config.SHA, "config-digest")
				h.AssertEq(t, meta.Launcher.SHA, "launcher-digest")
				h.AssertEq(t, meta.ProcessTypes.SHA, "process-types-digest")
				h.AssertEq(t, meta.Buildpacks[0].ID, "buildpack.id")
				h.AssertEq(t, meta.Buildpacks[0].Version, "1.2.3")
				h.AssertEq(t, meta.Buildpacks[0].Layers["launch-layer-no-local-dir"].SHA, "launch-layer-no-local-dir-digest")
				h.AssertEq(t, meta.Buildpacks[0].Layers["new-launch-layer"].SHA, "new-launch-layer-digest")
				h.AssertEq(t, meta.Buildpacks[1].ID, "other.buildpack.id")
				h.AssertEq(t, meta.Buildpacks[1].Version, "4.5.6")
				h.AssertEq(t, meta.Buildpacks[1].Layers["new-launch-layer"].SHA, "new-launch-layer-digest")

				t.Log("adds buildpack layer metadata to label")
				h.AssertEq(t, meta.Buildpacks[0].Layers["launch-layer-no-local-dir"].Data, map[string]interface{}{
					"mykey": "updated launch-layer-no-local-dir val",
				})
				h.AssertEq(t, meta.Buildpacks[0].Layers["new-launch-layer"].Data, map[string]interface{}{
					"somekey": "someval",
				})
				h.AssertEq(t, meta.Buildpacks[1].Layers["local-reusable-layer"].Data, map[string]interface{}{
					"mykey": "updated locally reusable layer metadata val",
				})
			})

			it("saves run image metadata to the resulting image", func() {
				opts.Stack = platform.StackMetadata{
					RunImage: platform.StackRunImageMetadata{
						Image:   "some/run",
						Mirrors: []string{"registry.example.com/some/run", "other.example.com/some/run"},
					},
				}
				_, err := exporter.Export(opts)
				h.AssertNil(t, err)

				metadataJSON, err := fakeAppImage.Label("io.buildpacks.lifecycle.metadata")
				h.AssertNil(t, err)

				var meta platform.LayersMetadata
				if err := json.Unmarshal([]byte(metadataJSON), &meta); err != nil {
					t.Fatalf("badly formatted metadata: %s", err)
				}
				h.AssertNil(t, err)
				h.AssertEq(t, meta.Stack.RunImage.Image, "some/run")
				h.AssertEq(t, meta.Stack.RunImage.Mirrors, []string{"registry.example.com/some/run", "other.example.com/some/run"})
			})

			when("metadata.toml is missing bom and has empty process list", func() {
				it.Before(func() {
					err := ioutil.WriteFile(filepath.Join(opts.LayersDir, "config", "metadata.toml"), []byte(`
processes = []

[[buildpacks]]
id = "buildpack.id"
version = "1.2.3"

[[buildpacks]]
id = "other.buildpack.id"
version = "4.5.6"
`),
						os.ModePerm,
					)
					h.AssertNil(t, err)
				})

				it("BOM is null and processes is an empty array in the label", func() {
					_, err := exporter.Export(opts)
					h.AssertNil(t, err)

					metadataJSON, err := fakeAppImage.Label("io.buildpacks.build.metadata")
					h.AssertNil(t, err)

					expectedJSON := `
{
  "bom": null,
  "buildpacks": [
    {
      "id": "buildpack.id",
      "version": "1.2.3"
    },
    {
      "id": "other.buildpack.id",
      "version": "4.5.6"
    }
  ],
  "launcher": {
    "version": "1.2.3",
    "source": {
      "git": {
        "repository": "github.com/buildpacks/lifecycle",
        "commit": "asdf1234"
      }
    }
  },
  "processes": []
}
`
					h.AssertJSONEq(t, expectedJSON, metadataJSON)
				})
			})

			it("combines metadata.toml with launcher config to create build label", func() {
				_, err := exporter.Export(opts)
				h.AssertNil(t, err)

				metadataJSON, err := fakeAppImage.Label("io.buildpacks.build.metadata")
				h.AssertNil(t, err)

				expectedJSON := `{
  "bom": [
    {
      "name": "Spring Auto-reconfiguration",
      "version": "2.7.0",
      "buildpack": {
        "id": "buildpack.id",
        "version": "1.2.3"
      },
      "metadata": {
        "licenses": [
          {
            "type": "Apache-2.0"
          }
        ],
        "sha256": "0d524877db7344ec34620f7e46254053568292f5ce514f74e3a0e9b2dbfc338b",
        "stacks": [
          "io.buildpacks.stacks.bionic",
          "org.cloudfoundry.stacks.cflinuxfs3"
        ],
        "uri": "https://example.com"
      }
    }
  ],
  "buildpacks": [
    {
      "id": "buildpack.id",
      "version": "1.2.3",
      "homepage": "buildpack homepage"
    },
    {
      "id": "other.buildpack.id",
      "version": "4.5.6",
      "homepage": "other buildpack homepage"
    }
  ],
  "launcher": {
    "version": "1.2.3",
    "source": {
      "git": {
        "repository": "github.com/buildpacks/lifecycle",
        "commit": "asdf1234"
      }
    }
  },
  "processes": [
    {
      "type": "some-process-type",
      "direct": true,
      "command": "/some/command",
      "args": ["some", "command", "args"],
      "buildpackID": "buildpack.id"
    }
  ]
}
`
				h.AssertJSONEq(t, expectedJSON, metadataJSON)
			})

			when("there is project metadata", func() {
				it("saves metadata with project info", func() {
					opts.Project = platform.ProjectMetadata{
						Source: &platform.ProjectSource{
							Type: "git",
							Version: map[string]interface{}{
								"commit": "abcd1234",
							},
							Metadata: map[string]interface{}{
								"repository": "github.com/buildpack/lifecycle",
								"branch":     "master",
							},
						}}
					_, err := exporter.Export(opts)
					h.AssertNil(t, err)

					projectJSON, err := fakeAppImage.Label("io.buildpacks.project.metadata")
					h.AssertNil(t, err)

					var projectMD platform.ProjectMetadata
					if err := json.Unmarshal([]byte(projectJSON), &projectMD); err != nil {
						t.Fatalf("badly formatted metadata: %s", err)
					}

					t.Log("adds project metadata to label")
					h.AssertEq(t, projectMD, opts.Project)
				})
			})

			it("sets CNB_LAYERS_DIR", func() {
				_, err := exporter.Export(opts)
				h.AssertNil(t, err)

				val, err := fakeAppImage.Env("CNB_LAYERS_DIR")
				h.AssertNil(t, err)
				h.AssertEq(t, val, opts.LayersDir)
			})

			it("sets CNB_APP_DIR", func() {
				_, err := exporter.Export(opts)
				h.AssertNil(t, err)

				val, err := opts.WorkingImage.Env("CNB_APP_DIR")
				h.AssertNil(t, err)
				h.AssertEq(t, val, opts.AppDir)
			})

			it("sets CNB_PLATFORM_API", func() {
				_, err := exporter.Export(opts)
				h.AssertNil(t, err)

				val, err := opts.WorkingImage.Env("CNB_PLATFORM_API")
				h.AssertNil(t, err)
				h.AssertEq(t, val, api.Platform.Latest().String())
			})

			it("sets CNB_DEPRECATION_MODE=quiet", func() {
				_, err := exporter.Export(opts)
				h.AssertNil(t, err)

				val, err := opts.WorkingImage.Env("CNB_DEPRECATION_MODE")
				h.AssertNil(t, err)
				h.AssertEq(t, val, "quiet")
			})

			when("PATH", func() {
				it.Before(func() {
					h.AssertNil(t, fakeAppImage.SetEnv("PATH", "some-path"))
				})

				when("platform API >= 0.4", func() {
					it("prepends the process and lifecycle dirs to PATH", func() {
						_, err := exporter.Export(opts)
						h.AssertNil(t, err)

						val, err := opts.WorkingImage.Env("PATH")
						h.AssertNil(t, err)
						if runtime.GOOS == "windows" {
							h.AssertEq(t, val, `c:\cnb\process;c:\cnb\lifecycle;some-path`)
						} else {
							h.AssertEq(t, val, `/cnb/process:/cnb/lifecycle:some-path`)
						}
					})
				})

				when("platform API < 0.4", func() {
					it.Before(func() {
						exporter.PlatformAPI = api.MustParse("0.3")
					})

					it("doesn't prepend the process dir", func() {
						_, err := exporter.Export(opts)
						h.AssertNil(t, err)

						val, err := opts.WorkingImage.Env("PATH")
						h.AssertNil(t, err)
						h.AssertEq(t, val, "some-path")
					})
				})
			})

			when("working directory", func() {
				when("platform API > 0.5", func() {
					it("sets WorkingDir", func() {
						_, err := exporter.Export(opts)
						h.AssertNil(t, err)

						val := fakeAppImage.WorkingDir()
						h.AssertEq(t, val, opts.AppDir)
					})
				})
				when("platform API <= 0.5", func() {
					it.Before(func() {
						exporter.PlatformAPI = api.MustParse("0.5")
					})
					it("doesn't set WorkingDir", func() {
						_, err := exporter.Export(opts)
						h.AssertNil(t, err)

						val := fakeAppImage.WorkingDir()
						h.AssertEq(t, val, "")
					})
				})
			})

			it("sets empty CMD", func() {
				_, err := exporter.Export(opts)
				h.AssertNil(t, err)

				val, err := fakeAppImage.Cmd()
				h.AssertNil(t, err)
				h.AssertEq(t, val, []string(nil))
			})

			it("saves run image", func() {
				_, err := exporter.Export(opts)
				h.AssertNil(t, err)

				h.AssertEq(t, fakeAppImage.IsSaved(), true)
			})

			it("outputs saving message", func() {
				_, err := exporter.Export(opts)
				h.AssertNil(t, err)

				assertLogEntry(t, logHandler, fmt.Sprintf("Saving %s...", fakeAppImage.Name()))
			})

			it("outputs image names", func() {
				_, err := exporter.Export(opts)
				h.AssertNil(t, err)

				assertLogEntry(t, logHandler, `*** Images (some-image-i):`)
				assertLogEntry(t, logHandler, fakeAppImage.Name())
				assertLogEntry(t, logHandler, opts.AdditionalNames[0])
				assertLogEntry(t, logHandler, opts.AdditionalNames[1])
			})

			when("one of the additional names fails", func() {
				it("outputs identifier and image name with error", func() {
					failingName := "not.a.tag@reference"
					opts.AdditionalNames = append(opts.AdditionalNames, failingName)

					_, err := exporter.Export(opts)
					h.AssertError(t, err, fmt.Sprintf("failed to write image to the following tags: [%s:", failingName))

					assertLogEntry(t, logHandler, `*** Images (some-image-i):`)
					assertLogEntry(t, logHandler, fakeAppImage.Name())
					assertLogEntry(t, logHandler, opts.AdditionalNames[0])
					assertLogEntry(t, logHandler, opts.AdditionalNames[1])
					assertLogEntry(t, logHandler, fmt.Sprintf("%s - could not parse reference", failingName))
				})
			})

			when("previous image metadata is missing buildpack for reused layer", func() {
				it.Before(func() {
					opts.OrigMetadata = platform.LayersMetadata{
						Buildpacks: []platform.BuildpackLayersMetadata{{}},
					}
				})

				it("returns an error", func() {
					_, err := exporter.Export(opts)
					h.AssertError(
						t,
						err,
						"cannot reuse 'buildpack.id:launch-layer-no-local-dir', previous image has no metadata for layer 'buildpack.id:launch-layer-no-local-dir'",
					)
				})
			})

			when("previous image metadata is missing reused layer", func() {
				it.Before(func() {
					opts.OrigMetadata = platform.LayersMetadata{
						Buildpacks: []platform.BuildpackLayersMetadata{{
							ID:     "buildpack.id",
							Layers: map[string]platform.BuildpackLayerMetadata{},
						}},
					}
				})

				it("returns an error", func() {
					_, err := exporter.Export(opts)
					h.AssertError(
						t,
						err,
						"cannot reuse 'buildpack.id:launch-layer-no-local-dir', previous image has no metadata for layer 'buildpack.id:launch-layer-no-local-dir'",
					)
				})
			})

			it("saves the image for all provided AdditionalNames", func() {
				_, err := exporter.Export(opts)
				h.AssertNil(t, err)
				h.AssertContains(t, fakeAppImage.SavedNames(), append(opts.AdditionalNames, fakeAppImage.Name())...)
			})

			it("adds all names to the report", func() {
				report, err := exporter.Export(opts)
				h.AssertNil(t, err)
				h.AssertContains(t, report.Image.Tags, append(opts.AdditionalNames, fakeAppImage.Name())...)
			})

			it("adds buildpack-provided labels to the image", func() {
				_, err := exporter.Export(opts)
				h.AssertNil(t, err)
				label, err := fakeAppImage.Label("some.label.key")
				h.AssertNil(t, err)
				h.AssertEq(t, label, "some-label-value")
				label, err = fakeAppImage.Label("other.label.key")
				h.AssertNil(t, err)
				h.AssertEq(t, label, "other-label-value")
			})
		})

		when("previous image doesn't exist", func() {
			var (
				nonExistingOriginalImage *fakes.Image
			)

			it.Before(func() {
				var err error
				h.RecursiveCopy(t, filepath.Join("testdata", "exporter", "previous-image-not-exist", "layers"), opts.LayersDir)
				opts.AppDir, err = filepath.Abs(filepath.Join("testdata", "exporter", "previous-image-not-exist", "layers", "app"))
				h.AssertNil(t, err)

				// TODO : this is an hacky way to create a non-existing image and should be improved in imgutil
				nonExistingOriginalImage = fakes.NewImage("app/original-image", "", nil)
				h.AssertNil(t, nonExistingOriginalImage.Delete())
			})

			it.After(func() {
				h.AssertNil(t, nonExistingOriginalImage.Cleanup())
			})

			when("there are slices", func() {
				it.Before(func() {
					opts.LayersDir = filepath.Join("testdata", "exporter", "app-slices", "layers")
					layerFactory.EXPECT().SliceLayers(
						opts.AppDir,
						[]layers.Slice{
							{Paths: []string{"static/**/*.txt", "static/**/*.svg"}},
							{Paths: []string{"static/misc/resources/**/*.csv", "static/misc/resources/**/*.tps"}},
						},
					).Return([]layers.Layer{
						{ID: "slice-1", Digest: "slice-1-digest"},
						{ID: "slice-2", Digest: "slice-2-digest"},
						{ID: "slice-3", Digest: "slice-3-digest"},
					}, nil)
				})

				it("exports slice layers", func() {
					_, err := exporter.Export(opts)
					h.AssertNil(t, err)
					assertLogEntry(t, logHandler, "Adding 3/3 app layer(s)")
				})
			})

			when("structured SBOM", func() {
				when("there is a 'launch=true' layer with a bom.<ext> file", func() {
					it("creates a bom layer on Run image", func() {
						_, err := exporter.Export(opts)
						h.AssertNil(t, err)

						assertHasLayer(t, fakeAppImage, "launch.sbom")
						assertAddLayerLog(t, logHandler, "launch.sbom")

						var result struct {
							BOM struct {
								SHA string `json:"sha"`
							} `json:"sbom"`
						}

						data, err := fakeAppImage.Label("io.buildpacks.lifecycle.metadata")
						h.AssertNil(t, err)

						h.AssertNil(t, json.Unmarshal([]byte(data), &result))
						h.AssertEq(t, result.BOM.SHA, "launch.sbom-digest")
					})
				})
			})

			it("creates app layer on Run image", func() {
				_, err := exporter.Export(opts)
				h.AssertNil(t, err)

				assertHasLayer(t, fakeAppImage, "app")
				assertLogEntry(t, logHandler, "Adding 1/1 app layer(s)")
			})

			it("creates config layer on Run image", func() {
				_, err := exporter.Export(opts)
				h.AssertNil(t, err)

				assertHasLayer(t, fakeAppImage, "config")
				assertAddLayerLog(t, logHandler, "config")
			})

			it("creates a launcher layer", func() {
				_, err := exporter.Export(opts)
				h.AssertNil(t, err)

				assertHasLayer(t, fakeAppImage, "launcher")
				assertAddLayerLog(t, logHandler, "launcher")
			})

			when("platform API >= 0.4", func() {
				it("creates process-types layer", func() {
					_, err := exporter.Export(opts)
					h.AssertNil(t, err)

					assertHasLayer(t, fakeAppImage, "process-types")
					assertAddLayerLog(t, logHandler, "process-types")
				})
			})

			when("platform API < 0.4", func() {
				it("doesn't create process-types layer", func() {
					exporter.PlatformAPI = api.MustParse("0.3")
					_, err := exporter.Export(opts)
					h.AssertNil(t, err)

					assertDoesNotHaveLayer(t, fakeAppImage, "process-types")
				})
			})

			it("adds launch layers", func() {
				_, err := exporter.Export(opts)
				h.AssertNil(t, err)
				assertHasLayer(t, fakeAppImage, "buildpack.id:layer1")
				assertAddLayerLog(t, logHandler, "buildpack.id:layer1")

				assertHasLayer(t, fakeAppImage, "buildpack.id:layer2")
				assertAddLayerLog(t, logHandler, "buildpack.id:layer2")
			})

			it("only creates expected layers", func() {
				_, err := exporter.Export(opts)
				h.AssertNil(t, err)

				// expects 6 layers
				// 1. app layer
				// 2. launcher layer
				// 3. config layer
				// 4. process-types layer
				// 5-6. buildpack layers
				// 7. BOM layer
				h.AssertEq(t, fakeAppImage.NumberOfAddedLayers(), 7)
			})

			it("saves metadata with layer info", func() {
				_, err := exporter.Export(opts)
				h.AssertNil(t, err)

				metadataJSON, err := fakeAppImage.Label("io.buildpacks.lifecycle.metadata")
				h.AssertNil(t, err)

				var meta platform.LayersMetadata
				if err := json.Unmarshal([]byte(metadataJSON), &meta); err != nil {
					t.Fatalf("badly formatted metadata: %s", err)
				}

				t.Log("adds run image metadata to label")
				h.AssertEq(t, meta.RunImage.TopLayer, "some-top-layer-sha")
				h.AssertEq(t, meta.RunImage.Reference, "run-image-reference")

				t.Log("adds layer shas to metadata label")
				h.AssertEq(t, meta.App[0].SHA, "app-digest")
				h.AssertEq(t, meta.Config.SHA, "config-digest")
				h.AssertEq(t, meta.Launcher.SHA, "launcher-digest")
				h.AssertEq(t, meta.Buildpacks[0].ID, "buildpack.id")
				h.AssertEq(t, meta.Buildpacks[0].Layers["layer1"].SHA, "layer1-digest")
				h.AssertEq(t, meta.Buildpacks[0].Layers["layer2"].SHA, "layer2-digest")

				t.Log("adds buildpack layer metadata to label")
				h.AssertEq(t, meta.Buildpacks[0].Layers["layer1"].Data, map[string]interface{}{
					"mykey": "new val",
				})

				t.Log("defaults to nil store")
				h.AssertNil(t, meta.Buildpacks[0].Store)
			})

			when("there are store.toml files", func() {
				it.Before(func() {
					path := filepath.Join(opts.LayersDir, "buildpack.id", "store.toml")
					h.AssertNil(t, ioutil.WriteFile(path, []byte("[metadata]\n  key = \"val\""), 0600))
				})

				it("saves store metadata", func() {
					_, err := exporter.Export(opts)
					h.AssertNil(t, err)

					metadataJSON, err := fakeAppImage.Label("io.buildpacks.lifecycle.metadata")
					h.AssertNil(t, err)

					var meta platform.LayersMetadata
					if err := json.Unmarshal([]byte(metadataJSON), &meta); err != nil {
						t.Fatalf("badly formatted metadata: %s", err)
					}

					h.AssertEq(t, meta.Buildpacks[0].Store, &buildpack.StoreTOML{Data: map[string]interface{}{
						"key": "val",
					}})
				})
			})

			when("there is project metadata", func() {
				it("saves metadata with project info", func() {
					opts.Project = platform.ProjectMetadata{
						Source: &platform.ProjectSource{
							Type: "git",
							Version: map[string]interface{}{
								"commit": "abcd1234",
							},
							Metadata: map[string]interface{}{
								"repository": "github.com/buildpack/lifecycle",
								"branch":     "master",
							},
						}}
					_, err := exporter.Export(opts)
					h.AssertNil(t, err)

					projectJSON, err := fakeAppImage.Label("io.buildpacks.project.metadata")
					h.AssertNil(t, err)

					var projectMD platform.ProjectMetadata
					if err := json.Unmarshal([]byte(projectJSON), &projectMD); err != nil {
						t.Fatalf("badly formatted metadata: %s", err)
					}

					t.Log("adds project metadata to label")
					h.AssertEq(t, projectMD, opts.Project)
				})
			})

			it("sets CNB_LAYERS_DIR", func() {
				_, err := exporter.Export(opts)
				h.AssertNil(t, err)

				val, err := fakeAppImage.Env("CNB_LAYERS_DIR")
				h.AssertNil(t, err)
				h.AssertEq(t, val, opts.LayersDir)
			})

			it("sets CNB_APP_DIR", func() {
				_, err := exporter.Export(opts)
				h.AssertNil(t, err)

				val, err := fakeAppImage.Env("CNB_APP_DIR")
				h.AssertNil(t, err)
				h.AssertEq(t, val, opts.AppDir)
			})

			it("sets empty CMD", func() {
				_, err := exporter.Export(opts)
				h.AssertNil(t, err)

				val, err := fakeAppImage.Cmd()
				h.AssertNil(t, err)
				h.AssertEq(t, val, []string(nil))
			})

			it("saves the image for all provided AdditionalNames", func() {
				_, err := exporter.Export(opts)
				h.AssertNil(t, err)
				h.AssertContains(t, fakeAppImage.SavedNames(), append(opts.AdditionalNames, fakeAppImage.Name())...)
			})
		})

		when("default process", func() {
			when("-process-type is set", func() {
				when("it is set to an existing type", func() {
					it.Before(func() {
						opts.DefaultProcessType = "some-process-type"
						h.RecursiveCopy(t, filepath.Join("testdata", "exporter", "default-process", "metadata-with-no-default", "layers"), opts.LayersDir)
					})

					it("sets the ENTRYPOINT to this process type", func() {
						_, err := exporter.Export(opts)
						h.AssertNil(t, err)

						assertHasEntrypoint(t, fakeAppImage, filepath.Join(rootDir, "cnb", "process", "some-process-type"+execExt))
					})

					it("doesn't set CNB_PROCESS_TYPE", func() {
						_, err := exporter.Export(opts)
						h.AssertNil(t, err)

						val, err := fakeAppImage.Env("CNB_PROCESS_TYPE")
						h.AssertNil(t, err)
						h.AssertEq(t, val, "")
					})
				})

				when("it is set to a process type that doesn't exist", func() {
					it.Before(func() {
						opts.DefaultProcessType = "some-non-existing-process-type"
						h.RecursiveCopy(t, filepath.Join("testdata", "exporter", "default-process", "metadata-with-no-default", "layers"), opts.LayersDir)
					})
					it("fails", func() {
						_, err := exporter.Export(opts)
						h.AssertError(t, err, "tried to set some-non-existing-process-type to default but it doesn't exist")
					})
				})
			})

			when("-process-type is not set", func() {
				when("buildpack-default-process-type is not set in metadata.toml", func() {
					it.Before(func() {
						h.RecursiveCopy(t, filepath.Join("testdata", "exporter", "default-process", "metadata-with-no-default", "layers"), opts.LayersDir)
					})

					it("send an info message that there is no default process, and sets the ENTRYPOINT to the launcher", func() {
						_, err := exporter.Export(opts)
						h.AssertNil(t, err)
						assertLogEntry(t, logHandler, "no default process type")
						assertHasEntrypoint(t, fakeAppImage, filepath.Join(rootDir, "cnb", "lifecycle", "launcher"+execExt))
					})
				})

				when("buildpack-default-process-type is set in metadata.toml", func() {
					it.Before(func() {
						h.RecursiveCopy(t, filepath.Join("testdata", "exporter", "default-process", "metadata-with-default", "layers"), opts.LayersDir)
						layerFactory.EXPECT().
							ProcessTypesLayer(launch.Metadata{
								Processes: []launch.Process{
									{
										Type:        "some-process-type",
										Command:     "/some/command",
										Args:        []string{"some", "command", "args"},
										Direct:      true,
										BuildpackID: "buildpack.id",
									}},
							}).
							DoAndReturn(func(_ launch.Metadata) (layers.Layer, error) {
								return createTestLayer("process-types", tmpDir)
							}).
							AnyTimes()
					})

					it("sets the ENTRYPOINT to this process type", func() {
						_, err := exporter.Export(opts)
						h.AssertNil(t, err)
						assertHasEntrypoint(t, fakeAppImage, filepath.Join(rootDir, "cnb", "process", "some-process-type"+execExt))
					})

					it("doesn't set CNB_PROCESS_TYPE", func() {
						_, err := exporter.Export(opts)
						h.AssertNil(t, err)

						val, err := fakeAppImage.Env("CNB_PROCESS_TYPE")
						h.AssertNil(t, err)
						h.AssertEq(t, val, "")
					})
				})
			})

			when("platform API < 0.6", func() {
				it.Before(func() {
					exporter.PlatformAPI = api.MustParse("0.5")
					h.RecursiveCopy(t, filepath.Join("testdata", "exporter", "default-process", "metadata-with-no-default", "layers"), opts.LayersDir)
				})

				when("-process-type is set to a process type that doesn't exist", func() {
					it.Before(func() {
						opts.DefaultProcessType = "some-non-existing-process-type"
					})
					it("warns the process type doesn't exist, and sets the ENTRYPOINT to the launcher", func() {
						_, err := exporter.Export(opts)
						h.AssertNil(t, err)
						assertLogEntry(t, logHandler, "default process type 'some-non-existing-process-type' not present in list [some-process-type]")
						assertHasEntrypoint(t, fakeAppImage, filepath.Join(rootDir, "cnb", "lifecycle", "launcher"+execExt))
					})
				})

				when("-process-type is not set and there is exactly one process", func() {
					it("sets the ENTRYPOINT to the only process", func() {
						_, err := exporter.Export(opts)
						h.AssertNil(t, err)
						assertHasEntrypoint(t, fakeAppImage, filepath.Join(rootDir, "cnb", "process", "some-process-type"+execExt))
					})
				})
			})

			when("platform API < 0.4", func() {
				it.Before(func() {
					exporter.PlatformAPI = api.MustParse("0.3")
					h.RecursiveCopy(t, filepath.Join("testdata", "exporter", "default-process", "metadata-with-no-default", "layers"), opts.LayersDir)
				})

				when("-process-type is set to an existing process type", func() {
					it.Before(func() {
						opts.DefaultProcessType = "some-process-type"
					})

					it("sets CNB_PROCESS_TYPE", func() {
						_, err := exporter.Export(opts)
						h.AssertNil(t, err)

						val, err := fakeAppImage.Env("CNB_PROCESS_TYPE")
						h.AssertNil(t, err)
						h.AssertEq(t, val, "some-process-type")
					})
				})

				when("-process-type is not set", func() {
					it("doesn't set CNB_PROCESS_TYPE", func() {
						_, err := exporter.Export(opts)
						h.AssertNil(t, err)

						val, err := fakeAppImage.Env("CNB_PROCESS_TYPE")
						h.AssertNil(t, err)
						h.AssertEq(t, val, "")
					})
				})
			})
		})

		when("report.toml", func() {
			when("checking the image manifest", func() {
				var fakeRemoteManifestSize int64
				it.Before(func() {
					opts.LayersDir = filepath.Join("testdata", "exporter", "empty-metadata", "layers")
				})

				when("platform API is < 0.6", func() {
					it.Before(func() {
						exporter.PlatformAPI = api.MustParse("0.5")
					})
					when("image has a manifest", func() {
						it.Before(func() {
							fakeRemoteManifestSize = 12345
							fakeAppImage.SetManifestSize(fakeRemoteManifestSize)
						})

						it("doesn't set the manifest size in the report.toml", func() {
							report, err := exporter.Export(opts)
							h.AssertNil(t, err)

							h.AssertEq(t, report.Image.ManifestSize, int64(0))
						})
					})
				})

				when("platform API is >= 0.6", func() {
					when("image has a manifest", func() {
						it.Before(func() {
							fakeRemoteManifestSize = 12345
							fakeAppImage.SetManifestSize(fakeRemoteManifestSize)
						})

						it("outputs the manifest size", func() {
							_, err := exporter.Export(opts)
							h.AssertNil(t, err)

							assertLogEntry(t, logHandler, fmt.Sprintf("*** Manifest Size: %d", fakeRemoteManifestSize))
						})

						it("add the manifest size to the report", func() {
							report, err := exporter.Export(opts)
							h.AssertNil(t, err)

							h.AssertEq(t, report.Image.ManifestSize, fakeRemoteManifestSize)
						})
					})

					when("image doesn't have a manifest", func() {
						it.Before(func() {
							fakeRemoteManifestSize = 0
							fakeAppImage.SetManifestSize(fakeRemoteManifestSize)
						})

						it("doesn't set the manifest size in the report.toml", func() {
							report, err := exporter.Export(opts)
							h.AssertNil(t, err)

							h.AssertEq(t, report.Image.ManifestSize, int64(0))
						})
					})
				})
			})

			when("image has a digest identifier", func() {
				var fakeRemoteDigest = "sha256:c27a27006b74a056bed5d9edcebc394783880abe8691a8c87c78b7cffa6fa5ad"

				it.Before(func() {
					opts.LayersDir = filepath.Join("testdata", "exporter", "empty-metadata", "layers")
					digestRef, err := name.NewDigest("some-repo/app-image@" + fakeRemoteDigest)
					h.AssertNil(t, err)
					fakeAppImage.SetIdentifier(remote.DigestIdentifier{
						Digest: digestRef,
					})
				})

				it("outputs the digest", func() {
					_, err := exporter.Export(opts)
					h.AssertNil(t, err)

					assertLogEntry(t, logHandler, `*** Digest: `+fakeRemoteDigest)
				})

				it("add the digest to the report", func() {
					report, err := exporter.Export(opts)
					h.AssertNil(t, err)

					h.AssertEq(t, report.Image.Digest, fakeRemoteDigest)
				})
			})

			when("image has an ID identifier", func() {
				it.Before(func() {
					opts.LayersDir = filepath.Join("testdata", "exporter", "empty-metadata", "layers")
				})
				it("outputs the imageID", func() {
					_, err := exporter.Export(opts)
					h.AssertNil(t, err)

					assertLogEntry(t, logHandler, `*** Image ID: some-image-id`)
				})

				it("add the imageID to the report", func() {
					report, err := exporter.Export(opts)
					h.AssertNil(t, err)

					h.AssertEq(t, report.Image.ImageID, "some-image-id")
				})
			})
		})

		when("build.toml", func() {
			when("platform api >= 0.5", func() {
				when("valid", func() {
					it.Before(func() {
						opts.LayersDir = filepath.Join("testdata", "exporter", "build-metadata", "layers")
					})

					it("adds build bom entries to the report", func() {
						report, err := exporter.Export(opts)
						h.AssertNil(t, err)

						h.AssertEq(t, report.Build.BOM, []buildpack.BOMEntry{
							{
								Require: buildpack.Require{
									Name:     "dep1",
									Metadata: map[string]interface{}{"version": string("v1")},
								},
								Buildpack: buildpack.GroupBuildpack{ID: "buildpack.id", Version: "1.2.3"},
							},
							{
								Require: buildpack.Require{
									Name:     "dep2",
									Metadata: map[string]interface{}{"version": string("v1")},
								},
								Buildpack: buildpack.GroupBuildpack{ID: "other.buildpack.id", Version: "4.5.6"},
							},
						})
					})
				})

				when("invalid", func() {
					it.Before(func() {
						opts.LayersDir = filepath.Join("testdata", "exporter", "build-metadata", "bad-layers")
					})

					it("returns an error", func() {
						_, err := exporter.Export(opts)
						h.AssertError(t, err, "toml")
					})
				})
			})
		})

		when("buildpack requires an escaped id", func() {
			it.Before(func() {
				exporter.Buildpacks = []buildpack.GroupBuildpack{{ID: "some/escaped/bp/id", API: api.Buildpack.Latest().String()}}

				h.RecursiveCopy(t, filepath.Join("testdata", "exporter", "escaped-bpid", "layers"), opts.LayersDir)
			})

			it("exports layers from the escaped id path", func() {
				_, err := exporter.Export(opts)
				h.AssertNil(t, err)

				assertHasLayer(t, fakeAppImage, "some/escaped/bp/id:some-layer")
				assertAddLayerLog(t, logHandler, "some/escaped/bp/id:some-layer")
			})

			it("exports buildpack metadata with unescaped id", func() {
				_, err := exporter.Export(opts)
				h.AssertNil(t, err)

				metadataJSON, err := fakeAppImage.Label("io.buildpacks.lifecycle.metadata")
				h.AssertNil(t, err)

				var meta platform.LayersMetadata
				if err := json.Unmarshal([]byte(metadataJSON), &meta); err != nil {
					t.Fatalf("badly formatted metadata: %s", err)
				}

				h.AssertEq(t, meta.Buildpacks[0].ID, "some/escaped/bp/id")
				h.AssertEq(t, len(meta.Buildpacks[0].Layers), 1)
			})
		})

		when("there is an invalid layer.toml", func() {
			var (
				nonExistingOriginalImage *fakes.Image
			)

			it.Before(func() {
				h.RecursiveCopy(t, filepath.Join("testdata", "exporter", "bad-layer", "layers"), opts.LayersDir)

				var err error
				opts.AppDir, err = filepath.Abs(filepath.Join("testdata", "exporter", "bad-layer", "layers", "app"))
				h.AssertNil(t, err)

				// TODO : this is an hacky way to create a non-existing image and should be improved in imgutil
				nonExistingOriginalImage = fakes.NewImage("app/original-image", "", nil)
				h.AssertNil(t, nonExistingOriginalImage.Delete())
			})

			it.After(func() {
				h.AssertNil(t, nonExistingOriginalImage.Cleanup())
			})

			it("returns an error", func() {
				_, err := exporter.Export(opts)
				h.AssertError(
					t,
					err,
					"failed to parse metadata for layers '[buildpack.id:bad-layer]'",
				)
			})
		})

		when("there is a launch=true cache=true layer without contents", func() {
			it.Before(func() {
				h.RecursiveCopy(t, filepath.Join("testdata", "exporter", "cache-layer-no-contents", "layers"), opts.LayersDir)
				var err error
				opts.AppDir, err = filepath.Abs(filepath.Join("testdata", "exporter", "cache-layer-no-contents", "layers", "app"))
				h.AssertNil(t, err)
			})

			it("returns an error", func() {
				_, err := exporter.Export(opts)
				h.AssertError(
					t,
					err,
					"layer 'buildpack.id:cache-layer-no-contents' is cache=true but has no contents",
				)
			})
		})

		when("buildpack API < 0.6", func() {
			it.Before(func() {
				exporter.Buildpacks = []buildpack.GroupBuildpack{{ID: "old.buildpack.id", API: "0.5"}}
			})

			when("previous image exists", func() {
				it.Before(func() {
					h.RecursiveCopy(t, filepath.Join("testdata", "exporter", "previous-image-exists", "layers"), opts.LayersDir)
				})

				when("the launch flag is in the types table", func() {
					it.Before(func() {
						fakeAppImage.AddPreviousLayer("bad-layer-digest", "")
						opts.OrigMetadata = platform.LayersMetadata{
							Buildpacks: []platform.BuildpackLayersMetadata{{
								ID:     "old.buildpack.id",
								Layers: map[string]platform.BuildpackLayerMetadata{"bad-layer": {LayerMetadata: platform.LayerMetadata{SHA: "bad-layer-digest"}}},
							}},
						}
					})

					it("should warn", func() {
						_, err := exporter.Export(opts)
						h.AssertNil(t, err)
						expected := "Types table isn't supported in this buildpack api version. The launch, build and cache flags should be in the top level. Ignoring the values in the types table."
						assertLogEntry(t, logHandler, expected)
						h.AssertEq(t, len(fakeAppImage.ReusedLayers()), 0)
					})

					it("creates app layer on Run image", func() {
						_, err := exporter.Export(opts)
						h.AssertNil(t, err)

						assertHasLayer(t, fakeAppImage, "app")
						assertLogEntry(t, logHandler, "Adding 1/1 app layer(s)")
					})
				})
			})
		})
	})
}

func assertHasEntrypoint(t *testing.T, image *fakes.Image, entrypointPath string) {
	ep, err := image.Entrypoint()
	h.AssertNil(t, err)
	h.AssertEq(t, len(ep), 1)
	h.AssertEq(t, ep[0], entrypointPath)
}

func createTestLayer(id string, tmpDir string) (layers.Layer, error) {
	tarPath := filepath.Join(tmpDir, "artifacts", strings.ReplaceAll(id, "/", "_"))
	f, err := os.Create(tarPath)
	if err != nil {
		return layers.Layer{}, err
	}
	defer f.Close()
	_, err = f.Write([]byte(testLayerContents(id)))
	if err != nil {
		return layers.Layer{}, err
	}
	return layers.Layer{
		ID:      id,
		TarPath: tarPath,
		Digest:  testLayerDigest(id),
	}, nil
}

func assertHasLayer(t *testing.T, fakeAppImage *fakes.Image, id string) {
	t.Helper()

	rc, err := fakeAppImage.GetLayer(testLayerDigest(id))
	h.AssertNil(t, err)
	defer rc.Close()
	contents, err := ioutil.ReadAll(rc)
	h.AssertNil(t, err)
	h.AssertEq(t, string(contents), testLayerContents(id))
}

func assertDoesNotHaveLayer(t *testing.T, fakeAppImage *fakes.Image, id string) {
	t.Helper()

	_, err := fakeAppImage.GetLayer(testLayerDigest(id))
	h.AssertNotNil(t, err)
}

func assertAddLayerLog(t *testing.T, logHandler *memory.Handler, id string) {
	t.Helper()
	assertLogEntry(t, logHandler, fmt.Sprintf("Adding layer '%s'", id))
	assertLogEntry(t, logHandler, fmt.Sprintf("Layer '%s' SHA: %s", id, testLayerDigest(id)))
}

func assertReuseLayerLog(t *testing.T, logHandler *memory.Handler, id string) {
	t.Helper()
	assertLogEntry(t, logHandler, fmt.Sprintf("Reusing layer '%s'", id))
	assertLogEntry(t, logHandler, fmt.Sprintf("Layer '%s' SHA: %s", id, testLayerDigest(id)))
}

func testLayerDigest(id string) string {
	parts := strings.Split(id, ":")
	return parts[len(parts)-1] + "-digest"
}

func testLayerContents(id string) string {
	parts := strings.Split(id, ":")
	return parts[len(parts)-1] + "-contents"
}

func assertLogEntry(t *testing.T, logHandler *memory.Handler, expected string) {
	t.Helper()
	var messages []string
	for _, le := range logHandler.Entries {
		messages = append(messages, le.Message)
		if strings.Contains(le.Message, expected) {
			return
		}
	}
	t.Fatalf("Expected log entries %+v to contain %s", messages, expected)
}<|MERGE_RESOLUTION|>--- conflicted
+++ resolved
@@ -163,13 +163,8 @@
 				fakeAppImage.AddPreviousLayer("launch.sbom-digest", "")
 				h.AssertNil(t, json.Unmarshal([]byte(`
 {
-<<<<<<< HEAD
    "sbom": {
-     "sha": "launch.bom-digest"
-=======
-   "bom": {
      "sha": "launch.sbom-digest"
->>>>>>> b1a2a7c6
    },
    "buildpacks": [
       {
