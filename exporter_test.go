--- conflicted
+++ resolved
@@ -394,13 +394,8 @@
 			})
 
 			it("saves run image metadata to the resulting image", func() {
-<<<<<<< HEAD
-				opts.Stack = platform.StackFileMetadata{
-					RunImage: platform.RunImageMetadata{
-=======
 				opts.Stack = platform.StackMetadata{
 					RunImage: platform.RunImageForExport{
->>>>>>> 21f9560b
 						Image:   "some/run",
 						Mirrors: []string{"registry.example.com/some/run", "other.example.com/some/run"},
 					},
