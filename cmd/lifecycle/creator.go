--- conflicted
+++ resolved
@@ -19,32 +19,7 @@
 )
 
 type createCmd struct {
-<<<<<<< HEAD
-	//flags: inputs
-	appDir              string
-	buildpacksDir       string
-	cacheDir            string
-	cacheImageRef       string
-	launchCacheDir      string
-	launcherPath        string
-	layersDir           string
-	orderPath           string
-	outputImageRef      string
-	platformDir         string
-	buildConfigDir      string
-	previousImageRef    string
-	processType         string
-	projectMetadataPath string
-	reportPath          string
-	runImageRef         string
-	stackPath           string
-	targetRegistry      string
-	uid, gid            int
-	skipRestore         bool
-	useDaemon           bool
-=======
 	*platform.Platform
->>>>>>> 532fc6c4
 
 	docker   client.CommonAPIClient // construct if necessary before dropping privileges
 	keychain authn.Keychain         // construct if necessary before dropping privileges
@@ -52,29 +27,9 @@
 
 // DefineFlags defines the flags that are considered valid and reads their values (if provided).
 func (c *createCmd) DefineFlags() {
-<<<<<<< HEAD
-	cli.FlagAppDir(&c.appDir)
-	cli.FlagBuildpacksDir(&c.buildpacksDir)
-	cli.FlagCacheDir(&c.cacheDir)
-	cli.FlagCacheImage(&c.cacheImageRef)
-	cli.FlagGID(&c.gid)
-	cli.FlagLaunchCacheDir(&c.launchCacheDir)
-	cli.FlagLauncherPath(&c.launcherPath)
-	cli.FlagLayersDir(&c.layersDir)
-	cli.FlagOrderPath(&c.orderPath)
-	cli.FlagPlatformDir(&c.platformDir)
-	cli.FlagBuildConfigDir(&c.buildConfigDir)
-	cli.FlagPreviousImage(&c.previousImageRef)
-	cli.FlagReportPath(&c.reportPath)
-	cli.FlagRunImage(&c.runImageRef)
-	cli.FlagSkipRestore(&c.skipRestore)
-	cli.FlagStackPath(&c.stackPath)
-	cli.FlagUID(&c.uid)
-	cli.FlagUseDaemon(&c.useDaemon)
-	cli.FlagTags(&c.additionalTags)
-	cli.FlagProjectMetadataPath(&c.projectMetadataPath)
-	cli.FlagProcessType(&c.processType)
-=======
+	if c.PlatformAPI.AtLeast("0.11") {
+		cli.FlagBuildConfigDir(&c.BuildConfigDir)
+	}
 	cli.FlagAppDir(&c.AppDir)
 	cli.FlagBuildpacksDir(&c.BuildpacksDir)
 	cli.FlagCacheDir(&c.CacheDir)
@@ -95,7 +50,6 @@
 	cli.FlagTags(&c.AdditionalTags)
 	cli.FlagUID(&c.UID)
 	cli.FlagUseDaemon(&c.UseDaemon)
->>>>>>> 532fc6c4
 }
 
 // Args validates arguments and flags, and fills in default values.
@@ -189,11 +143,7 @@
 			lifecycle.NewConfigHandler(),
 			dirStore,
 		)
-<<<<<<< HEAD
-		detector, err := detectorFactory.NewDetector(c.appDir, c.orderPath, c.platformDir, c.buildConfigDir, cmd.DefaultLogger)
-=======
-		detector, err := detectorFactory.NewDetector(c.AppDir, c.OrderPath, c.PlatformDir, cmd.DefaultLogger)
->>>>>>> 532fc6c4
+		detector, err := detectorFactory.NewDetector(c.AppDir, c.BuildConfigDir, c.OrderPath, c.PlatformDir, cmd.DefaultLogger)
 		if err != nil {
 			return unwrapErrorFailWithMessage(err, "initialize detector")
 		}
@@ -209,11 +159,7 @@
 			lifecycle.NewConfigHandler(),
 			dirStore,
 		)
-<<<<<<< HEAD
-		detector, err := detectorFactory.NewDetector(c.appDir, c.orderPath, c.platformDir, c.buildConfigDir, cmd.DefaultLogger)
-=======
-		detector, err := detectorFactory.NewDetector(c.AppDir, c.OrderPath, c.PlatformDir, cmd.DefaultLogger)
->>>>>>> 532fc6c4
+		detector, err := detectorFactory.NewDetector(c.AppDir, c.BuildConfigDir, c.OrderPath, c.PlatformDir, cmd.DefaultLogger)
 		if err != nil {
 			return unwrapErrorFailWithMessage(err, "initialize detector")
 		}
@@ -270,19 +216,8 @@
 	// Build
 	stopPinging := startPinging(c.docker) // send pings to docker daemon while building to prevent connection closure
 	cmd.DefaultLogger.Phase("BUILDING")
-<<<<<<< HEAD
-	err = buildArgs{
-		buildpacksDir:  c.buildpacksDir,
-		layersDir:      c.layersDir,
-		appDir:         c.appDir,
-		platform:       c.platform,
-		platformDir:    c.platformDir,
-		buildConfigDir: c.buildConfigDir,
-	}.build(group, plan)
-=======
 	buildCmd := &buildCmd{Platform: c.Platform}
 	err = buildCmd.build(group, plan)
->>>>>>> 532fc6c4
 	stopPinging()
 	if err != nil {
 		return err
