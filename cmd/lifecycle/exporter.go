package main

import (
	"fmt"
	"io/ioutil"
	"os"

	"github.com/BurntSushi/toml"
	"github.com/buildpacks/imgutil"
	"github.com/buildpacks/imgutil/local"
	"github.com/buildpacks/imgutil/remote"
	"github.com/docker/docker/client"
	"github.com/google/go-containerregistry/pkg/authn"
	"github.com/pkg/errors"

	"github.com/buildpacks/lifecycle"
	"github.com/buildpacks/lifecycle/auth"
	"github.com/buildpacks/lifecycle/buildpack"
	"github.com/buildpacks/lifecycle/cache"
	"github.com/buildpacks/lifecycle/cmd"
	"github.com/buildpacks/lifecycle/image"
	"github.com/buildpacks/lifecycle/internal/encoding"
	"github.com/buildpacks/lifecycle/layers"
	"github.com/buildpacks/lifecycle/platform"
	"github.com/buildpacks/lifecycle/priv"
)

type exportCmd struct {
	analyzedMD platform.AnalyzedMetadata

	//flags: inputs
	cacheDir              string
	cacheImageTag         string
	groupPath             string
	deprecatedRunImageRef string
	exportArgs

	//flags: paths to write outputs
	analyzedPath string
}

type exportArgs struct {
	// inputs needed when run by creator
	appDir              string
	launchCacheDir      string
	launcherPath        string
	layersDir           string
	processType         string
	projectMetadataPath string
	reportPath          string
	runImageRef         string
	stackPath           string
	targetRegistry      string
	imageNames          []string
	stackMD             platform.StackMetadata

	useDaemon bool
	uid, gid  int

	platform Platform

	// construct if necessary before dropping privileges
	docker   client.CommonAPIClient
	keychain authn.Keychain
}

func (e *exportCmd) DefineFlags() {
	cmd.FlagAnalyzedPath(&e.analyzedPath)
	cmd.FlagAppDir(&e.appDir)
	cmd.FlagCacheDir(&e.cacheDir)
	cmd.FlagCacheImage(&e.cacheImageTag)
	cmd.FlagGID(&e.gid)
	cmd.FlagGroupPath(&e.groupPath)
	cmd.FlagLaunchCacheDir(&e.launchCacheDir)
	cmd.FlagLauncherPath(&e.launcherPath)
	cmd.FlagLayersDir(&e.layersDir)
	cmd.FlagProcessType(&e.processType)
	cmd.FlagProjectMetadataPath(&e.projectMetadataPath)
	cmd.FlagReportPath(&e.reportPath)
	cmd.FlagRunImage(&e.runImageRef)
	cmd.FlagStackPath(&e.stackPath)
	cmd.FlagUID(&e.uid)
	cmd.FlagUseDaemon(&e.useDaemon)

	cmd.DeprecatedFlagRunImage(&e.deprecatedRunImageRef)
}

func (e *exportCmd) Args(nargs int, args []string) error {
	if nargs == 0 {
		return cmd.FailErrCode(errors.New("at least one image argument is required"), cmd.CodeInvalidArgs, "parse arguments")
	}

	e.imageNames = args
	if e.launchCacheDir != "" && !e.useDaemon {
		cmd.DefaultLogger.Warn("Ignoring -launch-cache, only intended for use with -daemon")
		e.launchCacheDir = ""
	}

	if e.cacheImageTag == "" && e.cacheDir == "" {
		cmd.DefaultLogger.Warn("Will not cache data, no cache flag specified.")
	}

	if err := image.ValidateDestinationTags(e.useDaemon, e.imageNames...); err != nil {
		return cmd.FailErrCode(err, cmd.CodeInvalidArgs, "validate image tag(s)")
	}

	if err := e.validateRunImageInput(); err != nil {
		return cmd.FailErrCode(err, cmd.CodeInvalidArgs, "validate run image input")
	}

	if e.analyzedPath == cmd.PlaceholderAnalyzedPath {
		e.analyzedPath = cmd.DefaultAnalyzedPath(e.platform.API().String(), e.layersDir)
	}

	if e.groupPath == cmd.PlaceholderGroupPath {
		e.groupPath = cmd.DefaultGroupPath(e.platform.API().String(), e.layersDir)
	}

	if e.projectMetadataPath == cmd.PlaceholderProjectMetadataPath {
		e.projectMetadataPath = cmd.DefaultProjectMetadataPath(e.platform.API().String(), e.layersDir)
	}

	if e.reportPath == cmd.PlaceholderReportPath {
		e.reportPath = cmd.DefaultReportPath(e.platform.API().String(), e.layersDir)
	}

	if e.deprecatedRunImageRef != "" {
		e.runImageRef = e.deprecatedRunImageRef
	}

	var err error
	e.analyzedMD, err = parseAnalyzedMD(cmd.DefaultLogger, e.analyzedPath)
	if err != nil {
		return cmd.FailErrCode(err, cmd.CodeInvalidArgs, "parse analyzed metadata")
	}

	e.stackMD, err = readStack(e.stackPath)
	if err != nil {
		return cmd.FailErrCode(err, cmd.CodeInvalidArgs, "parse stack metadata")
	}

	e.targetRegistry, err = parseRegistry(e.imageNames[0])
	if err != nil {
		return cmd.FailErrCode(err, cmd.CodeInvalidArgs, "parse target registry")
	}

	if err := e.populateRunImageRefIfNeeded(); err != nil {
		return cmd.FailErrCode(err, cmd.CodeInvalidArgs, "populate run image")
	}

	return nil
}

func readStack(stackPath string) (platform.StackMetadata, error) {
	var (
		stackMD platform.StackMetadata
	)

	if _, err := toml.DecodeFile(stackPath, &stackMD); err != nil {
		if os.IsNotExist(err) {
			cmd.DefaultLogger.Infof("no stack metadata found at path '%s'\n", stackPath)
		} else {
			return platform.StackMetadata{}, err
		}
	}

	return stackMD, nil
}

func (e *exportCmd) supportsRunImage() bool {
	return e.platform.API().LessThan("0.7")
}

func (e *exportCmd) Privileges() error {
	var err error
	e.keychain, err = auth.DefaultKeychain(e.registryImages()...)
	if err != nil {
		return cmd.FailErr(err, "resolve keychain")
	}

	if e.useDaemon {
		var err error
		e.docker, err = priv.DockerClient()
		if err != nil {
			return cmd.FailErr(err, "initialize docker client")
		}
	}
	if err := priv.EnsureOwner(e.uid, e.gid, e.cacheDir, e.launchCacheDir); err != nil {
		return cmd.FailErr(err, "chown volumes")
	}
	if err := priv.RunAs(e.uid, e.gid); err != nil {
		return cmd.FailErr(err, fmt.Sprintf("exec as user %d:%d", e.uid, e.gid))
	}
	return nil
}

func (e *exportCmd) Exec() error {
	group, err := buildpack.ReadGroup(e.groupPath)
	if err != nil {
		return cmd.FailErr(err, "read buildpack group")
	}
	if err := verifyBuildpackApis(group); err != nil {
		return err
	}

	cacheStore, err := initCache(e.cacheImageTag, e.cacheDir, e.keychain)
	if err != nil {
		cmd.DefaultLogger.Infof("no stack metadata found at path '%s', stack metadata will not be exported\n", e.stackPath)
	}

	return e.export(group, cacheStore, e.analyzedMD)
}

func (e *exportCmd) registryImages() []string {
	var registryImages []string
	if e.cacheImageTag != "" {
		registryImages = append(registryImages, e.cacheImageTag)
	}
	if !e.useDaemon {
		registryImages = append(registryImages, e.imageNames...)
		registryImages = append(registryImages, e.runImageRef)
		if e.analyzedMD.PreviousImage != nil {
			registryImages = append(registryImages, e.analyzedMD.PreviousImage.Reference)
		}
	}
	return registryImages
}

func (e *exportCmd) populateRunImageRefIfNeeded() error {
	if !e.supportsRunImage() {
		if e.analyzedMD.RunImage == nil || e.analyzedMD.RunImage.Reference == "" {
			return errors.New("run image not found in analyzed metadata")
		}
		e.runImageRef = e.analyzedMD.RunImage.Reference
	} else if e.runImageRef == "" {
		var err error
		e.runImageRef, err = e.stackMD.BestRunImageMirror(e.targetRegistry)
		if err != nil {
			return errors.New("-run-image is required when there is no stack metadata available")
		}
	}
	return nil
}

func (e *exportCmd) validateRunImageInput() error {
	switch {
	case e.supportsRunImage() && e.deprecatedRunImageRef != "" && e.runImageRef != os.Getenv(cmd.EnvRunImage):
		return errors.New("supply only one of -run-image or (deprecated) -image")
	case !e.supportsRunImage() && e.deprecatedRunImageRef != "":
		return errors.New("-image is unsupported")
	case !e.supportsRunImage() && e.runImageRef != os.Getenv(cmd.EnvRunImage):
		return errors.New("-run-image is unsupported")
	default:
		return nil
	}
}

func (ea exportArgs) export(group buildpack.Group, cacheStore lifecycle.Cache, analyzedMD platform.AnalyzedMetadata) error {
	artifactsDir, err := ioutil.TempDir("", "lifecycle.exporter.layer")
	if err != nil {
		return cmd.FailErr(err, "create temp directory")
	}
	defer os.RemoveAll(artifactsDir)

	var projectMD platform.ProjectMetadata
	_, err = toml.DecodeFile(ea.projectMetadataPath, &projectMD)
	if err != nil {
		if !os.IsNotExist(err) {
			return err
		}
		cmd.DefaultLogger.Debugf("no project metadata found at path '%s', project metadata will not be exported\n", ea.projectMetadataPath)
	}

	exporter := &lifecycle.Exporter{
		Buildpacks: group.Group,
		LayerFactory: &layers.Factory{
			ArtifactsDir: artifactsDir,
			UID:          ea.uid,
			GID:          ea.gid,
			Logger:       cmd.DefaultLogger,
		},
		Logger:      cmd.DefaultLogger,
		PlatformAPI: ea.platform.API(),
	}

	var appImage imgutil.Image
	var runImageID string
	if ea.useDaemon {
		appImage, runImageID, err = ea.initDaemonAppImage(analyzedMD)
	} else {
		appImage, runImageID, err = ea.initRemoteAppImage(analyzedMD)
	}
	if err != nil {
		return err
	}

	report, err := exporter.Export(lifecycle.ExportOptions{
		AdditionalNames:    ea.imageNames[1:],
		AppDir:             ea.appDir,
		DefaultProcessType: ea.processType,
		LauncherConfig:     launcherConfig(ea.launcherPath),
		LayersDir:          ea.layersDir,
		OrigMetadata:       analyzedMD.Metadata,
		Project:            projectMD,
		RunImageRef:        runImageID,
		Stack:              ea.stackMD,
		WorkingImage:       appImage,
	})
	if err != nil {
		return cmd.FailErrCode(err, ea.platform.CodeFor(platform.ExportError), "export")
	}
<<<<<<< HEAD
	if err := lifecycle.WriteTOML(ea.reportPath, &report); err != nil {
		return cmd.FailErrCode(err, ea.platform.CodeFor(platform.ExportError), "write export report")
=======
	if err := encoding.WriteTOML(ea.reportPath, &report); err != nil {
		return cmd.FailErrCode(err, ea.platform.CodeFor(common.ExportError), "write export report")
>>>>>>> 071939da
	}

	if cacheStore != nil {
		if cacheErr := exporter.Cache(ea.layersDir, cacheStore); cacheErr != nil {
			cmd.DefaultLogger.Warnf("Failed to export cache: %v\n", cacheErr)
		}
	}
	return nil
}

func (ea exportArgs) initDaemonAppImage(analyzedMD platform.AnalyzedMetadata) (imgutil.Image, string, error) {
	var opts = []local.ImageOption{
		local.FromBaseImage(ea.runImageRef),
	}

	if analyzedMD.PreviousImage != nil {
		cmd.DefaultLogger.Debugf("Reusing layers from image with id '%s'", analyzedMD.PreviousImage.Reference)
		opts = append(opts, local.WithPreviousImage(analyzedMD.PreviousImage.Reference))
	}

	var appImage imgutil.Image
	appImage, err := local.NewImage(
		ea.imageNames[0],
		ea.docker,
		opts...,
	)
	if err != nil {
		return nil, "", cmd.FailErr(err, " image")
	}

	runImageID, err := appImage.Identifier()
	if err != nil {
		return nil, "", cmd.FailErr(err, "get run image ID")
	}

	if ea.launchCacheDir != "" {
		volumeCache, err := cache.NewVolumeCache(ea.launchCacheDir)
		if err != nil {
			return nil, "", cmd.FailErr(err, "create launch cache")
		}
		appImage = cache.NewCachingImage(appImage, volumeCache)
	}
	return appImage, runImageID.String(), nil
}

func (ea exportArgs) initRemoteAppImage(analyzedMD platform.AnalyzedMetadata) (imgutil.Image, string, error) {
	var opts = []remote.ImageOption{
		remote.FromBaseImage(ea.runImageRef),
	}

	if analyzedMD.PreviousImage != nil {
		cmd.DefaultLogger.Infof("Reusing layers from image '%s'", analyzedMD.PreviousImage.Reference)
		// ensure previous image is on same registry as output image
		analyzedRegistry, err := parseRegistry(analyzedMD.PreviousImage.Reference)
		if err != nil {
			return nil, "", cmd.FailErr(err, "parse analyzed registry")
		}
		if analyzedRegistry != ea.targetRegistry {
			return nil, "", fmt.Errorf("analyzed image is on a different registry %s from the exported image %s", analyzedRegistry, ea.targetRegistry)
		}
		opts = append(opts, remote.WithPreviousImage(analyzedMD.PreviousImage.Reference))
	}

	appImage, err := remote.NewImage(
		ea.imageNames[0],
		ea.keychain,
		opts...,
	)
	if err != nil {
		return nil, "", cmd.FailErr(err, "create new app image")
	}

	runImage, err := remote.NewImage(ea.runImageRef, ea.keychain, remote.FromBaseImage(ea.runImageRef))
	if err != nil {
		return nil, "", cmd.FailErr(err, "access run image")
	}
	runImageID, err := runImage.Identifier()
	if err != nil {
		return nil, "", cmd.FailErr(err, "get run image reference")
	}
	return appImage, runImageID.String(), nil
}

func launcherConfig(launcherPath string) lifecycle.LauncherConfig {
	return lifecycle.LauncherConfig{
		Path: launcherPath,
		Metadata: platform.LauncherMetadata{
			Version: cmd.Version,
			Source: platform.SourceMetadata{
				Git: platform.GitMetadata{
					Repository: cmd.SCMRepository,
					Commit:     cmd.SCMCommit,
				},
			},
		},
	}
}

func parseAnalyzedMD(logger lifecycle.Logger, path string) (platform.AnalyzedMetadata, error) {
	var analyzedMD platform.AnalyzedMetadata

	_, err := toml.DecodeFile(path, &analyzedMD)
	if err != nil {
		if os.IsNotExist(err) {
			logger.Warnf("Warning: analyzed TOML file not found at '%s'", path)
			return platform.AnalyzedMetadata{}, nil
		}

		return platform.AnalyzedMetadata{}, err
	}

	return analyzedMD, nil
}<|MERGE_RESOLUTION|>--- conflicted
+++ resolved
@@ -309,13 +309,9 @@
 	if err != nil {
 		return cmd.FailErrCode(err, ea.platform.CodeFor(platform.ExportError), "export")
 	}
-<<<<<<< HEAD
-	if err := lifecycle.WriteTOML(ea.reportPath, &report); err != nil {
+
+	if err := encoding.WriteTOML(ea.reportPath, &report); err != nil {
 		return cmd.FailErrCode(err, ea.platform.CodeFor(platform.ExportError), "write export report")
-=======
-	if err := encoding.WriteTOML(ea.reportPath, &report); err != nil {
-		return cmd.FailErrCode(err, ea.platform.CodeFor(common.ExportError), "write export report")
->>>>>>> 071939da
 	}
 
 	if cacheStore != nil {
