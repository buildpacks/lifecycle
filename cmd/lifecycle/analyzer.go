--- conflicted
+++ resolved
@@ -94,16 +94,7 @@
 			return cmd.FailErr(err, "initialize docker client")
 		}
 	}
-<<<<<<< HEAD
-	if err := priv.EnsureOwner(a.UID, a.GID, a.LayersDir, a.LegacyCacheDir); err != nil {
-=======
-	if a.platformAPIVersionGreaterThan06() {
-		if err := image.VerifyRegistryAccess(a, a.keychain); err != nil {
-			return cmd.FailErr(err)
-		}
-	}
-	if err := priv.EnsureOwner(a.uid, a.gid, a.layersDir, a.legacyCacheDir, a.launchCacheDir); err != nil {
->>>>>>> 277f3b28
+	if err := priv.EnsureOwner(a.UID, a.GID, a.LayersDir, a.LegacyCacheDir, a.LaunchCacheDir); err != nil {
 		return cmd.FailErr(err, "chown volumes")
 	}
 	if err := priv.RunAs(a.UID, a.GID); err != nil {
