--- conflicted
+++ resolved
@@ -198,11 +198,7 @@
 		Logger:                cmd.DefaultLogger,
 		Platform:              aa.platform,
 		Image:                 img,
-<<<<<<< HEAD
-		LayerMetadataRestorer: lifecycle.NewLayerMetadataRestorer(cmd.DefaultLogger, aa.layersDir, aa.platform, aa.skipLayers),
-=======
-		LayerMetadataRestorer: lifecycle.NewLayerMetadataRestorer(cmd.DefaultLogger, cacheMetaRetriever, aa.layersDir, aa.platform, aa.platform06.skipLayers),
->>>>>>> 87f142a3
+		LayerMetadataRestorer: lifecycle.NewLayerMetadataRestorer(cmd.DefaultLogger, aa.layersDir, aa.platform, aa.platform06.skipLayers),
 	}).Analyze()
 	if err != nil {
 		return platform.AnalyzedMetadata{}, cmd.FailErrCode(err, aa.platform.CodeFor(cmd.AnalyzeError), "analyzer")
