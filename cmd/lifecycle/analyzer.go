package main

import (
	"fmt"

	"github.com/buildpacks/lifecycle/image"

	"github.com/docker/docker/client"
	"github.com/google/go-containerregistry/pkg/authn"

	"github.com/buildpacks/lifecycle"
	"github.com/buildpacks/lifecycle/auth"
	"github.com/buildpacks/lifecycle/buildpack"
	"github.com/buildpacks/lifecycle/cmd"
	"github.com/buildpacks/lifecycle/cmd/lifecycle/cli"
	"github.com/buildpacks/lifecycle/internal/encoding"
	"github.com/buildpacks/lifecycle/platform"
	"github.com/buildpacks/lifecycle/priv"
)

type analyzeCmd struct {
	*platform.Platform

	docker   client.CommonAPIClient // construct if necessary before dropping privileges
	keychain authn.Keychain         // construct if necessary before dropping privileges
}

// DefineFlags defines the flags that are considered valid and reads their values (if provided).
func (a *analyzeCmd) DefineFlags() {
<<<<<<< HEAD
	// additive changes
	if a.Platform.API().AtLeast("0.12") {
		cli.FlagLayoutDir(&a.LayoutDir)
		cli.FlagUseLayout(&a.UseLayout)
	}
	if a.Platform.API().AtLeast("0.9") {
		cli.FlagLaunchCacheDir(&a.LaunchCacheDir)
	}

	if a.Platform.API().AtLeast("0.7") {
=======
	if a.PlatformAPI.AtLeast("0.12") {
		cli.FlagRunPath(&a.RunPath)
	}
	if a.PlatformAPI.AtLeast("0.9") {
		cli.FlagLaunchCacheDir(&a.LaunchCacheDir)
		cli.FlagSkipLayers(&a.SkipLayers)
	}
	switch {
	case a.PlatformAPI.AtLeast("0.7"):
>>>>>>> 3be35856
		cli.FlagAnalyzedPath(&a.AnalyzedPath)
		cli.FlagCacheImage(&a.CacheImageRef)
		cli.FlagGID(&a.GID)
		cli.FlagLayersDir(&a.LayersDir)
		cli.FlagPreviousImage(&a.PreviousImageRef)
		cli.FlagRunImage(&a.RunImageRef)
		cli.FlagStackPath(&a.StackPath)
		cli.FlagTags(&a.AdditionalTags)
		cli.FlagUID(&a.UID)
		cli.FlagUseDaemon(&a.UseDaemon)
	} else {
		cli.FlagAnalyzedPath(&a.AnalyzedPath)
		cli.FlagCacheDir(&a.CacheDir)
		cli.FlagCacheImage(&a.CacheImageRef)
		cli.FlagGID(&a.GID)
		cli.FlagGroupPath(&a.GroupPath)
		cli.FlagLayersDir(&a.LayersDir)
		cli.FlagSkipLayers(&a.SkipLayers)
		cli.FlagUID(&a.UID)
		cli.FlagUseDaemon(&a.UseDaemon)
	}
}

// Args validates arguments and flags, and fills in default values.
func (a *analyzeCmd) Args(nargs int, args []string) error {
	if nargs != 1 {
		err := fmt.Errorf("received %d arguments, but expected 1", nargs)
		return cmd.FailErrCode(err, cmd.CodeForInvalidArgs, "parse arguments")
	}
	a.LifecycleInputs.OutputImageRef = args[0]
	if err := platform.ResolveInputs(platform.Analyze, &a.LifecycleInputs, cmd.DefaultLogger); err != nil {
		return cmd.FailErrCode(err, cmd.CodeForInvalidArgs, "resolve inputs")
	}
	if a.UseLayout {
		if err := platform.GuardExperimental(platform.LayoutFormat, cmd.DefaultLogger); err != nil {
			return err
		}
	}
	return nil
}

// Privileges validates the needed privileges.
func (a *analyzeCmd) Privileges() error {
	var err error
	a.keychain, err = auth.DefaultKeychain(a.RegistryImages()...)
	if err != nil {
		return cmd.FailErr(err, "resolve keychain")
	}
	if a.UseDaemon {
		a.docker, err = priv.DockerClient()
		if err != nil {
			return cmd.FailErr(err, "initialize docker client")
		}
	}
	if err = priv.EnsureOwner(a.UID, a.GID, a.LayersDir, a.CacheDir, a.LaunchCacheDir); err != nil {
		return cmd.FailErr(err, "chown volumes")
	}
	if err = priv.RunAs(a.UID, a.GID); err != nil {
		return cmd.FailErr(err, fmt.Sprintf("exec as user %d:%d", a.UID, a.GID))
	}
	return nil
}

// Exec executes the command.
func (a *analyzeCmd) Exec() error {
	factory := lifecycle.NewAnalyzerFactory(
		a.PlatformAPI,
		&cmd.BuildpackAPIVerifier{},
		NewCacheHandler(a.keychain),
		lifecycle.NewConfigHandler(),
		image.NewHandler(a.docker, a.keychain, a.LayoutDir, a.UseLayout),
		NewRegistryHandler(a.keychain),
	)
	analyzer, err := factory.NewAnalyzer(
		a.AdditionalTags,
		a.CacheImageRef,
		a.LaunchCacheDir,
		a.LayersDir,
		a.CacheDir,
		buildpack.Group{},
		a.GroupPath,
		a.OutputImageRef,
		a.PreviousImageRef,
		a.RunImageRef,
		a.SkipLayers,
		cmd.DefaultLogger,
	)
	if err != nil {
		return unwrapErrorFailWithMessage(err, "initialize analyzer")
	}
	analyzedMD, err := analyzer.Analyze()
	if err != nil {
		return cmd.FailErrCode(err, a.CodeFor(platform.AnalyzeError), "analyze")
	}
	if err = encoding.WriteTOML(a.AnalyzedPath, analyzedMD); err != nil {
		return cmd.FailErr(err, "write analyzed")
	}
	return nil
}<|MERGE_RESOLUTION|>--- conflicted
+++ resolved
@@ -27,19 +27,9 @@
 
 // DefineFlags defines the flags that are considered valid and reads their values (if provided).
 func (a *analyzeCmd) DefineFlags() {
-<<<<<<< HEAD
-	// additive changes
-	if a.Platform.API().AtLeast("0.12") {
-		cli.FlagLayoutDir(&a.LayoutDir)
+	if a.PlatformAPI.AtLeast("0.12") {
+  	cli.FlagLayoutDir(&a.LayoutDir)
 		cli.FlagUseLayout(&a.UseLayout)
-	}
-	if a.Platform.API().AtLeast("0.9") {
-		cli.FlagLaunchCacheDir(&a.LaunchCacheDir)
-	}
-
-	if a.Platform.API().AtLeast("0.7") {
-=======
-	if a.PlatformAPI.AtLeast("0.12") {
 		cli.FlagRunPath(&a.RunPath)
 	}
 	if a.PlatformAPI.AtLeast("0.9") {
@@ -48,7 +38,6 @@
 	}
 	switch {
 	case a.PlatformAPI.AtLeast("0.7"):
->>>>>>> 3be35856
 		cli.FlagAnalyzedPath(&a.AnalyzedPath)
 		cli.FlagCacheImage(&a.CacheImageRef)
 		cli.FlagGID(&a.GID)
