--- conflicted
+++ resolved
@@ -236,7 +236,6 @@
 		return platform.AnalyzedMetadata{}, cmd.FailErrCode(err, aa.platform.CodeFor(common.AnalyzeError), "analyzer")
 	}
 
-<<<<<<< HEAD
 	return analyzedMD, nil
 }
 
@@ -247,14 +246,6 @@
 			aa.docker,
 			local.FromBaseImage(fromImage),
 		)
-=======
-	if aa.runImageRef != "" {
-		ref, err := name.ParseReference(aa.runImageRef, name.WeakValidation)
-		if err != nil {
-			return platform.AnalyzedMetadata{}, cmd.FailErrCode(err, aa.platform.CodeFor(common.AnalyzeError), "parse reference for run image")
-		}
-		analyzedMD.RunImage = &platform.ImageIdentifier{Reference: ref.String()}
->>>>>>> 8c2edb2a
 	}
 
 	return remote.NewImage(
