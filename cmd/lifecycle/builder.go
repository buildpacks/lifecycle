package main

import (
	"errors"

	"github.com/BurntSushi/toml"

	"github.com/buildpacks/lifecycle"
	"github.com/buildpacks/lifecycle/buildpack"
	"github.com/buildpacks/lifecycle/cmd"
	"github.com/buildpacks/lifecycle/cmd/lifecycle/cli"
	"github.com/buildpacks/lifecycle/internal/encoding"
	"github.com/buildpacks/lifecycle/launch"
	"github.com/buildpacks/lifecycle/platform"
	"github.com/buildpacks/lifecycle/platform/files"
	"github.com/buildpacks/lifecycle/priv"
)

type buildCmd struct {
	*platform.Platform
}

// DefineFlags defines the flags that are considered valid and reads their values (if provided).
func (b *buildCmd) DefineFlags() {
	switch {
	case b.PlatformAPI.AtLeast("0.12"):
		cli.FlagAnalyzedPath(&b.AnalyzedPath)
		fallthrough
	case b.PlatformAPI.AtLeast("0.11"):
		cli.FlagBuildConfigDir(&b.BuildConfigDir)
		fallthrough
	default:
		cli.FlagAppDir(&b.AppDir)
		cli.FlagBuildpacksDir(&b.BuildpacksDir)
		cli.FlagGroupPath(&b.GroupPath)
		cli.FlagLayersDir(&b.LayersDir)
		cli.FlagPlanPath(&b.PlanPath)
		cli.FlagPlatformDir(&b.PlatformDir)
	}
}

// Args validates arguments and flags, and fills in default values.
func (b *buildCmd) Args(nargs int, _ []string) error {
	if nargs != 0 {
		return cmd.FailErrCode(errors.New("received unexpected arguments"), cmd.CodeForInvalidArgs, "parse arguments")
	}
	if err := platform.ResolveInputs(platform.Build, b.LifecycleInputs, cmd.DefaultLogger); err != nil {
		return cmd.FailErrCode(err, cmd.CodeForInvalidArgs, "resolve inputs")
	}
	return nil
}

func (b *buildCmd) Privileges() error {
	// builder should never be run with privileges
	if priv.IsPrivileged() {
		return cmd.FailErr(errors.New("refusing to run as root"), "build")
	}
	return nil
}

func (b *buildCmd) Exec() error {
	group, plan, err := b.readData()
	if err != nil {
		return err
	}
	if err = verifyBuildpackApis(group); err != nil {
		return err
	}
	amd, err := platform.ReadAnalyzed(b.AnalyzedPath, cmd.DefaultLogger)
	if err != nil {
		return unwrapErrorFailWithMessage(err, "reading analyzed.toml")
	}
	return b.build(group, plan, amd)
}

<<<<<<< HEAD
func (b *buildCmd) build(group buildpack.Group, plan files.Plan) error {
=======
func (b *buildCmd) build(group buildpack.Group, plan platform.BuildPlan, analyzedMD platform.AnalyzedMetadata) error {
>>>>>>> f5065459
	builder := &lifecycle.Builder{
		AppDir:         b.AppDir,
		BuildConfigDir: b.BuildConfigDir,
		LayersDir:      b.LayersDir,
		PlatformDir:    b.PlatformDir,
		BuildExecutor:  &buildpack.DefaultBuildExecutor{},
		DirStore:       platform.NewDirStore(b.BuildpacksDir, ""),
		Group:          group,
		Logger:         cmd.DefaultLogger,
		Out:            cmd.Stdout,
		Err:            cmd.Stderr,
		Plan:           plan,
		PlatformAPI:    b.PlatformAPI,
		AnalyzeMD:      analyzedMD,
	}
	md, err := builder.Build()
	if err != nil {
		return b.unwrapBuildFail(err)
	}
	if err = encoding.WriteTOML(launch.GetMetadataFilePath(b.LayersDir), md); err != nil {
		return cmd.FailErr(err, "write build metadata")
	}
	return nil
}

func (b *buildCmd) unwrapBuildFail(err error) error {
	if err, ok := err.(*buildpack.Error); ok {
		if err.Type == buildpack.ErrTypeBuildpack {
			return cmd.FailErrCode(err.Cause(), b.CodeFor(platform.FailedBuildWithErrors), "build")
		}
	}
	return cmd.FailErrCode(err, b.CodeFor(platform.BuildError), "build")
}

func (b *buildCmd) readData() (buildpack.Group, files.Plan, error) {
	group, err := lifecycle.ReadGroup(b.GroupPath)
	if err != nil {
		return buildpack.Group{}, files.Plan{}, cmd.FailErr(err, "read buildpack group")
	}

	var plan files.Plan
	if _, err := toml.DecodeFile(b.PlanPath, &plan); err != nil {
		return buildpack.Group{}, files.Plan{}, cmd.FailErr(err, "parse detect plan")
	}
	return group, plan, nil
}<|MERGE_RESOLUTION|>--- conflicted
+++ resolved
@@ -66,18 +66,14 @@
 	if err = verifyBuildpackApis(group); err != nil {
 		return err
 	}
-	amd, err := platform.ReadAnalyzed(b.AnalyzedPath, cmd.DefaultLogger)
+	amd, err := files.ReadAnalyzed(b.AnalyzedPath, cmd.DefaultLogger)
 	if err != nil {
 		return unwrapErrorFailWithMessage(err, "reading analyzed.toml")
 	}
 	return b.build(group, plan, amd)
 }
 
-<<<<<<< HEAD
-func (b *buildCmd) build(group buildpack.Group, plan files.Plan) error {
-=======
-func (b *buildCmd) build(group buildpack.Group, plan platform.BuildPlan, analyzedMD platform.AnalyzedMetadata) error {
->>>>>>> f5065459
+func (b *buildCmd) build(group buildpack.Group, plan files.Plan, analyzedMD files.Analyzed) error {
 	builder := &lifecycle.Builder{
 		AppDir:         b.AppDir,
 		BuildConfigDir: b.BuildConfigDir,
