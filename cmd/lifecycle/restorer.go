--- conflicted
+++ resolved
@@ -12,12 +12,6 @@
 	"github.com/buildpacks/imgutil/remote"
 	"github.com/google/go-containerregistry/pkg/authn"
 	"github.com/google/go-containerregistry/pkg/name"
-<<<<<<< HEAD
-	v1 "github.com/google/go-containerregistry/pkg/v1"
-	"github.com/google/go-containerregistry/pkg/v1/empty"
-	"github.com/google/go-containerregistry/pkg/v1/remote"
-=======
->>>>>>> 2b6ddbb7
 
 	"github.com/buildpacks/lifecycle"
 	"github.com/buildpacks/lifecycle/auth"
@@ -84,44 +78,6 @@
 }
 
 func (r *restoreCmd) Exec() error {
-<<<<<<< HEAD
-	var analyzedMD platform.AnalyzedMetadata
-	if _, err := toml.DecodeFile(r.AnalyzedPath, &analyzedMD); err == nil {
-		if r.supportsBuildImageExtension() {
-			_, digest, err := r.pullSparse(r.BuildImageRef)
-			if err != nil {
-				return cmd.FailErr(err, "read builder image")
-			}
-			analyzedMD.BuildImage = &platform.ImageIdentifier{Reference: digest.String()}
-		}
-		if r.supportsRunImageExtension() && needsPulling(analyzedMD.RunImage) {
-			runImage, digest, err := r.pullSparse(analyzedMD.RunImage.Reference)
-			if err != nil {
-				return cmd.FailErr(err, "reading run image")
-			}
-			targetData, err := platform.ReadTargetData(runImage)
-			if err != nil {
-				return cmd.FailErr(err, "reading target data from run image")
-			}
-			analyzedMD.RunImage = &platform.RunImage{
-				Reference:  digest.String(),
-				Extend:     true,
-				TargetData: &targetData,
-			}
-		} else if needsUpdating(analyzedMD.RunImage) {
-			runImage, digest, err := newRemoteImage(analyzedMD.RunImage.Reference, r.keychain)
-			if err != nil {
-				return cmd.FailErr(err, "reading run image")
-			}
-			targetData, err := platform.ReadTargetData(runImage)
-			if err != nil {
-				return cmd.FailErr(err, "reading target data from run image")
-			}
-			analyzedMD.RunImage = &platform.RunImage{
-				Reference:  digest.String(),
-				Extend:     analyzedMD.RunImage.Extend,
-				TargetData: &targetData,
-=======
 	var (
 		analyzedMD platform.AnalyzedMetadata
 		err        error
@@ -176,7 +132,6 @@
 				Reference:      ref,
 				Extend:         analyzedMD.RunImage.Extend,
 				TargetMetadata: targetData,
->>>>>>> 2b6ddbb7
 			}
 		}
 		if err = encoding.WriteTOML(r.AnalyzedPath, analyzedMD); err != nil {
@@ -209,78 +164,6 @@
 
 func needsPulling(runImage *platform.RunImage) bool {
 	return runImage != nil && runImage.Extend
-<<<<<<< HEAD
-}
-
-func needsUpdating(runImage *platform.RunImage) bool {
-	if runImage == nil {
-		return false
-	}
-	if runImage.TargetData == nil {
-		return true
-	}
-	digest, err := name.NewDigest(runImage.Reference)
-	if err != nil {
-		return true
-	}
-	return digest.DigestStr() == ""
-}
-
-func (r *restoreCmd) supportsBuildImageExtension() bool {
-	return r.PlatformAPI.AtLeast("0.10")
-}
-
-func (r *restoreCmd) supportsRunImageExtension() bool {
-	return r.PlatformAPI.AtLeast("0.12") && !r.UseDaemon && !r.UseLayout
-}
-
-func (r *restoreCmd) pullSparse(imageRef string) (image v1.Image, digest name.Digest, err error) {
-	if imageRef == "" {
-		return nil, name.Digest{}, nil
-	}
-	baseCacheDir := filepath.Join(kanikoDir, "cache", "base")
-	if err := os.MkdirAll(baseCacheDir, 0755); err != nil {
-		return nil, name.Digest{}, fmt.Errorf("failed to create cache directory: %w", err)
-	}
-	// get remote image
-	remoteImage, digest, err := newRemoteImage(imageRef, r.keychain)
-	if err != nil {
-		return nil, name.Digest{}, fmt.Errorf("failed to get remote image: %w", err)
-	}
-	// check for usable kaniko dir
-	if _, err := os.Stat(kanikoDir); err != nil {
-		if !os.IsNotExist(err) {
-			return nil, name.Digest{}, fmt.Errorf("failed to read kaniko directory: %w", err)
-		}
-		return nil, name.Digest{}, nil
-	}
-	// save to disk
-	layoutPath, err := selective.Write(filepath.Join(baseCacheDir, digest.DigestStr()), empty.Index)
-	if err != nil {
-		return nil, name.Digest{}, fmt.Errorf("failed to write to layout path: %w", err)
-	}
-	if err = layoutPath.AppendImage(remoteImage); err != nil {
-		return nil, name.Digest{}, fmt.Errorf("failed to append image: %w", err)
-	}
-	return remoteImage, digest, nil
-}
-
-func newRemoteImage(imageRef string, keychain authn.Keychain) (image v1.Image, digest name.Digest, err error) {
-	ref, authr, authErr := auth.ReferenceForRepoName(keychain, imageRef)
-	if authErr != nil {
-		err = authErr
-		return
-	}
-	if image, err = remote.Image(ref, remote.WithAuth(authr)); err != nil {
-		return
-	}
-	var imageHash v1.Hash
-	if imageHash, err = image.Digest(); err != nil {
-		return
-	}
-	digest, err = name.NewDigest(fmt.Sprintf("%s@%s", ref.Context().Name(), imageHash.String()), name.WeakValidation)
-	return
-=======
 }
 
 func needsUpdating(runImage *platform.RunImage) bool {
@@ -368,7 +251,6 @@
 		return "", err
 	}
 	return digestRef.String(), nil
->>>>>>> 2b6ddbb7
 }
 
 func (r *restoreCmd) restoresLayerMetadata() bool {
