--- conflicted
+++ resolved
@@ -75,11 +75,7 @@
 	case "extend":
 		cli.Run(&extendCmd{Platform: platform.NewPlatformFor(platformAPI)}, phase, true)
 	default:
-<<<<<<< HEAD
 		cmd.Exit(cmd.FailCode(cmd.CodeForInvalidArgs, "recognize phase:", phase, "\nValid phases: detect, analyze, restore, build, export, rebase, create, extend"))
-=======
-		cmd.Exit(cmd.FailCode(cmd.CodeForInvalidArgs, "unknown phase:", phase, "\nValid phases: detect, analyze, restore, build, export, rebase, create, extend"))
->>>>>>> 7001b6a5
 	}
 }
 
