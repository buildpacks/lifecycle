--- conflicted
+++ resolved
@@ -73,20 +73,6 @@
 	}
 	if err = priv.SetEnvironmentForUser(e.UID); err != nil {
 		return cmd.FailErr(err, fmt.Sprintf("set environment for user %d", e.UID))
-<<<<<<< HEAD
-	}
-	buildCmd := buildCmd{
-		groupPath: e.GroupPath,
-		planPath:  e.PlanPath,
-		buildArgs: buildArgs{
-			appDir:        e.AppDir,
-			buildpacksDir: e.BuildpacksDir,
-			layersDir:     e.LayersDir,
-			platform:      e.platform,
-			platformDir:   e.PlatformDir,
-		},
-=======
->>>>>>> 4e6e4f7e
 	}
 	buildCmd := buildCmd{Platform: e.Platform}
 	if err = buildCmd.Privileges(); err != nil {
