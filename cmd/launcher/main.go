--- conflicted
+++ resolved
@@ -6,77 +6,5 @@
 )
 
 func main() {
-<<<<<<< HEAD
-	cmd.Exit(runLaunch())
-}
-
-func runLaunch() error {
-	color.Disable(cmd.BoolEnv(cmd.EnvNoColor))
-
-	platformAPI := cmd.EnvOrDefault(cmd.EnvPlatformAPI, cmd.DefaultPlatformAPI)
-	if err := cmd.VerifyPlatformAPI(platformAPI); err != nil {
-		cmd.Exit(err)
-	}
-	p := platform.NewPlatform(platformAPI)
-
-	var md launch.Metadata
-	if _, err := toml.DecodeFile(launch.GetMetadataFilePath(cmd.EnvOrDefault(cmd.EnvLayersDir, cmd.DefaultLayersDir)), &md); err != nil {
-		return cmd.FailErr(err, "read metadata")
-	}
-	if err := verifyBuildpackAPIs(md.Buildpacks); err != nil {
-		return err
-	}
-
-	defaultProcessType := defaultProcessType(p.API(), md)
-
-	launcher := &launch.Launcher{
-		DefaultProcessType: defaultProcessType,
-		LayersDir:          cmd.EnvOrDefault(cmd.EnvLayersDir, cmd.DefaultLayersDir),
-		AppDir:             cmd.EnvOrDefault(cmd.EnvAppDir, cmd.DefaultAppDir),
-		PlatformAPI:        p.API(),
-		Processes:          md.Processes,
-		Buildpacks:         md.Buildpacks,
-		Env:                env.NewLaunchEnv(os.Environ(), launch.ProcessDir, launch.LifecycleDir),
-		Exec:               launch.OSExecFunc,
-		ExecD:              launch.NewExecDRunner(),
-		Shell:              launch.DefaultShell,
-		Setenv:             os.Setenv,
-	}
-
-	if err := launcher.Launch(os.Args[0], os.Args[1:]); err != nil {
-		return cmd.FailErrCode(err, p.CodeFor(platform.LaunchError), "launch")
-	}
-	return nil
-}
-
-func defaultProcessType(platformAPI *api.Version, launchMD launch.Metadata) string {
-	if platformAPI.LessThan("0.4") {
-		return cmd.EnvOrDefault(cmd.EnvProcessType, cmd.DefaultProcessType)
-	}
-	if pType := os.Getenv(cmd.EnvProcessType); pType != "" {
-		cmd.DefaultLogger.Warnf("CNB_PROCESS_TYPE is not supported in Platform API %s", platformAPI)
-		cmd.DefaultLogger.Warnf("Run with ENTRYPOINT '%s' to invoke the '%s' process type", pType, pType)
-	}
-	process := strings.TrimSuffix(filepath.Base(os.Args[0]), filepath.Ext(os.Args[0]))
-	if _, ok := launchMD.FindProcessType(process); ok {
-		return process
-	}
-	return ""
-}
-
-func verifyBuildpackAPIs(bps []launch.Buildpack) error {
-	for _, bp := range bps {
-		if bp.API == "" {
-			// If the same lifecycle is used for build and launcher we should never end up here
-			// but if for some reason we do, default to 0.2
-			bp.API = "0.2"
-		}
-		if err := cmd.VerifyBuildpackAPI(cmd.Buildpack, bp.ID, bp.API); err != nil {
-			return err
-		}
-	}
-	return nil
-=======
 	cmd.Exit(cli.RunLaunch())
->>>>>>> b5f8bad1
 }