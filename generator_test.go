package lifecycle_test

import (
	"bytes"
	"os"
	"path/filepath"
	"runtime"
	"strings"
	"testing"

	"github.com/apex/log"
	"github.com/apex/log/handlers/discard"
	"github.com/apex/log/handlers/memory"
	"github.com/golang/mock/gomock"
	"github.com/pkg/errors"
	"github.com/sclevine/spec"
	"github.com/sclevine/spec/report"

	"github.com/buildpacks/lifecycle"
	"github.com/buildpacks/lifecycle/api"
	"github.com/buildpacks/lifecycle/buildpack"
	llog "github.com/buildpacks/lifecycle/log"
	"github.com/buildpacks/lifecycle/platform/files"
	h "github.com/buildpacks/lifecycle/testhelpers"
	"github.com/buildpacks/lifecycle/testmock"
)

func TestGenerator(t *testing.T) {
	if runtime.GOOS != "windows" {
		spec.Run(t, "unit-new-generator", testGeneratorFactory, spec.Report(report.Terminal{}))
		spec.Run(t, "unit-generator", testGenerator, spec.Report(report.Terminal{}))
	}
}

func testGeneratorFactory(t *testing.T, when spec.G, it spec.S) {
	when("#NewGenerator", func() {
		var (
			generatorFactory  *lifecycle.GeneratorFactory
			fakeAPIVerifier   *testmock.MockBuildpackAPIVerifier
			fakeConfigHandler *testmock.MockConfigHandler
			fakeDirStore      *testmock.MockDirStore
			logger            *log.Logger
			mockController    *gomock.Controller
			stdout, stderr    *bytes.Buffer
		)

		it.Before(func() {
			mockController = gomock.NewController(t)
			fakeAPIVerifier = testmock.NewMockBuildpackAPIVerifier(mockController)
			fakeConfigHandler = testmock.NewMockConfigHandler(mockController)
			fakeDirStore = testmock.NewMockDirStore(mockController)
			logger = &log.Logger{Handler: &discard.Handler{}}

			generatorFactory = lifecycle.NewGeneratorFactory(
				fakeAPIVerifier,
				fakeConfigHandler,
				fakeDirStore,
			)
		})

		it.After(func() {
			mockController.Finish()
		})

		it("configures the generator", func() {
			fakeAPIVerifier.EXPECT().VerifyBuildpackAPI(buildpack.KindExtension, "A@v1", "0.9", logger)
			fakeConfigHandler.EXPECT().ReadAnalyzed("some-analyzed-path", logger).Return(files.Analyzed{RunImage: &files.RunImage{Reference: "some-run-image-ref"}}, nil)
			fakeConfigHandler.EXPECT().ReadRun("some-run-path", logger).Return(files.Run{Images: []files.RunImageForExport{{Image: "some-run-image"}}}, nil)

			providedPlan := files.Plan{Entries: []files.BuildPlanEntry{
				{
					Providers: []buildpack.GroupElement{
						{ID: "A", Version: "v1", API: "0.9", Extension: true},
					},
					Requires: []buildpack.Require{
						{Name: "some-dep"},
					},
				},
			}}
			generator, err := generatorFactory.NewGenerator(
				"some-analyzed-path",
				"some-app-dir",
				"some-build-config-dir",
				[]buildpack.GroupElement{
					{ID: "A", Version: "v1", API: "0.9"},
				},
				"some-output-dir",
				providedPlan,
				api.Platform.Latest(),
				"some-platform-dir",
				"some-run-path",
				stdout, stderr,
				logger,
			)
			h.AssertNil(t, err)

			h.AssertEq(t, generator.AnalyzedMD, files.Analyzed{RunImage: &files.RunImage{Reference: "some-run-image-ref"}})
			h.AssertEq(t, generator.AppDir, "some-app-dir")
			h.AssertNotNil(t, generator.DirStore)
			h.AssertEq(t, generator.Extensions, []buildpack.GroupElement{
				{ID: "A", Version: "v1", API: "0.9"},
			})
			h.AssertEq(t, generator.GeneratedDir, "some-output-dir")
			h.AssertEq(t, generator.Logger, logger)
			h.AssertEq(t, generator.Plan, providedPlan)
			h.AssertEq(t, generator.PlatformDir, "some-platform-dir")
			h.AssertEq(t, generator.RunMetadata, files.Run{Images: []files.RunImageForExport{{Image: "some-run-image"}}})
			h.AssertEq(t, generator.Out, stdout)
			h.AssertEq(t, generator.Err, stderr)
		})
	})
}

func testGenerator(t *testing.T, when spec.G, it spec.S) {
	var (
		mockCtrl       *gomock.Controller
		generator      *lifecycle.Generator
		tmpDir         string
		appDir         string
		generatedDir   string
		platformDir    string
		dirStore       *testmock.MockDirStore
		executor       *testmock.MockGenerateExecutor
		logHandler     = memory.New()
		stdout, stderr *bytes.Buffer
	)

	// We need to create the temp directory before `it.Before` blocks because we want the variable to be populated
	// when we set up the table tests.
	var tmpErr error
	tmpDir, tmpErr = os.MkdirTemp("", "lifecycle")

	it.Before(func() {
		h.AssertNil(t, tmpErr)

		mockCtrl = gomock.NewController(t)
		dirStore = testmock.NewMockDirStore(mockCtrl)
		executor = testmock.NewMockGenerateExecutor(mockCtrl)

		generatedDir = filepath.Join(tmpDir, "output")
		appDir = filepath.Join(generatedDir, "app")
		platformDir = filepath.Join(tmpDir, "platform")
		h.Mkdir(t, generatedDir, appDir, filepath.Join(platformDir, "env"))
		stdout, stderr = &bytes.Buffer{}, &bytes.Buffer{}

		generator = &lifecycle.Generator{
			AnalyzedMD: files.Analyzed{},
			AppDir:     appDir,
			DirStore:   dirStore,
			Executor:   executor,
			Extensions: []buildpack.GroupElement{
				{ID: "A", Version: "v1", API: api.Buildpack.Latest().String(), Homepage: "A Homepage"},
				{ID: "ext/B", Version: "v2", API: api.Buildpack.Latest().String()},
			},
			Logger:       &log.Logger{Handler: logHandler},
			GeneratedDir: generatedDir,
<<<<<<< HEAD
			Plan:         files.Plan{},
=======
			Plan:         platform.BuildPlan{},
			PlatformAPI:  api.Platform.Latest(),
>>>>>>> f5065459
			PlatformDir:  platformDir,
			Err:          stderr,
			Out:          stdout,
		}
	})

	it.After(func() {
		os.RemoveAll(tmpDir)
		mockCtrl.Finish()
	})

	when(".Generate", func() {
		extA := buildpack.ExtDescriptor{Extension: buildpack.ExtInfo{BaseInfo: buildpack.BaseInfo{ID: "A", Version: "v1"}}}
		extB := buildpack.ExtDescriptor{Extension: buildpack.ExtInfo{BaseInfo: buildpack.BaseInfo{ID: "ext/B", Version: "v1"}}}
		extC := buildpack.ExtDescriptor{Extension: buildpack.ExtInfo{BaseInfo: buildpack.BaseInfo{ID: "C", Version: "v1"}}}

		it("provides a subset of the build plan to each extension", func() {
			generator.Plan = files.Plan{
				Entries: []files.BuildPlanEntry{
					{
						Providers: []buildpack.GroupElement{
							{ID: "A", Version: "v1"}, // not provided to any extension because Extension is false
						},
						Requires: []buildpack.Require{
							{Name: "buildpack-dep", Version: "v1"},
						},
					},
					{
						Providers: []buildpack.GroupElement{
							{ID: "A", Version: "v1", Extension: true},
							{ID: "ext/B", Version: "v2", Extension: true},
						},
						Requires: []buildpack.Require{
							{Name: "some-dep", Version: "v1"}, // not provided to B because it is met
						},
					},
					{
						Providers: []buildpack.GroupElement{
							{ID: "A", Version: "v1", Extension: true},
							{ID: "ext/B", Version: "v2", Extension: true},
						},
						Requires: []buildpack.Require{
							{Name: "some-unmet-dep", Version: "v2"}, // provided to ext/B because it is unmet
						},
					},
					{
						Providers: []buildpack.GroupElement{
							{ID: "ext/B", Version: "v2", Extension: true},
						},
						Requires: []buildpack.Require{
							{Name: "other-dep", Version: "v4"}, // only provided to ext/B
						},
					},
				},
			}
			expectedInputs := buildpack.GenerateInputs{
				AppDir:      appDir,
				PlatformDir: platformDir,
				// OutputDir is ephemeral directory
			}

			dirStore.EXPECT().LookupExt("A", "v1").Return(&extA, nil)
			expectedAInputs := expectedInputs
			expectedAInputs.Plan = buildpack.Plan{Entries: []buildpack.Require{
				{Name: "some-dep", Version: "v1"},
				{Name: "some-unmet-dep", Version: "v2"},
			}}
			executor.EXPECT().Generate(extA, gomock.Any(), gomock.Any()).DoAndReturn(
				func(_ buildpack.ExtDescriptor, inputs buildpack.GenerateInputs, _ llog.Logger) (buildpack.GenerateOutputs, error) {
					h.AssertEq(t, inputs.Plan, expectedAInputs.Plan)
					h.AssertEq(t, inputs.AppDir, expectedAInputs.AppDir)
					h.AssertEq(t, inputs.PlatformDir, expectedAInputs.PlatformDir)
					h.AssertEq(t, inputs.BuildConfigDir, generator.BuildConfigDir)
					return buildpack.GenerateOutputs{MetRequires: []string{"some-dep"}}, nil
				})

			dirStore.EXPECT().LookupExt("ext/B", "v2").Return(&extB, nil)
			expectedBInputs := expectedInputs
			expectedBInputs.Plan = buildpack.Plan{Entries: []buildpack.Require{
				{Name: "some-unmet-dep", Version: "v2"},
				{Name: "other-dep", Version: "v4"},
			}}
			executor.EXPECT().Generate(extB, gomock.Any(), gomock.Any()).Do(
				func(_ buildpack.ExtDescriptor, inputs buildpack.GenerateInputs, _ llog.Logger) (buildpack.GenerateOutputs, error) {
					h.AssertEq(t, inputs.Plan, expectedBInputs.Plan)
					h.AssertEq(t, inputs.AppDir, expectedBInputs.AppDir)
					h.AssertEq(t, inputs.PlatformDir, expectedBInputs.PlatformDir)
					h.AssertEq(t, inputs.BuildConfigDir, generator.BuildConfigDir)
					return buildpack.GenerateOutputs{}, nil
				})

			_, err := generator.Generate()
			h.AssertNil(t, err)
		})
		it("passes through CNB_TARGET environment variables", func() {
			generator.AnalyzedMD = platform.AnalyzedMetadata{
				RunImage: &platform.RunImage{
					TargetMetadata: &platform.TargetMetadata{
						OS:   "linux",
						Arch: "amd64",
					},
				},
			}
			// mock generate for extensions  - these are tested elsewhere so we just need to return anything...
			dirStore.EXPECT().LookupExt(gomock.Any(), gomock.Any()).Return(&extA, nil)
			dirStore.EXPECT().LookupExt(gomock.Any(), gomock.Any()).Return(&extB, nil)
			// extension A has a build.Dockerfile and an extend-config.toml
			h.Mkdir(t, filepath.Join(tmpDir, "A"))
			buildDockerfilePathA := filepath.Join(tmpDir, "A", "build.Dockerfile")
			h.Mkfile(t, "some-build.Dockerfile-content-A", buildDockerfilePathA)
			extendConfigPathA := filepath.Join(tmpDir, "A", "extend-config.toml")
			h.Mkfile(t, "some-extend-config.toml-content-A", extendConfigPathA)
			executor.EXPECT().Generate(gomock.Any(), gomock.Any(), gomock.Any()).DoAndReturn(
				func(d buildpack.ExtDescriptor, inputs buildpack.GenerateInputs, _ *log.Logger) (buildpack.GenerateOutputs, error) {
					h.AssertContains(t, inputs.Env.List(), "CNB_TARGET_ARCH=amd64")
					h.AssertContains(t, inputs.Env.List(), "CNB_TARGET_DISTRO_NAME=")
					h.AssertContains(t, inputs.Env.List(), "CNB_TARGET_DISTRO_VERSION=")
					h.AssertContains(t, inputs.Env.List(), "CNB_TARGET_OS=linux")
					h.AssertContains(t, inputs.Env.List(), "CNB_TARGET_VARIANT=")
					return buildpack.GenerateOutputs{Dockerfiles: []buildpack.DockerfileInfo{{ExtensionID: d.Extension.ID,
						Kind: "build", Path: buildDockerfilePathA}}}, nil
				})
			executor.EXPECT().Generate(gomock.Any(), gomock.Any(), gomock.Any()).DoAndReturn(
				func(d buildpack.ExtDescriptor, inputs buildpack.GenerateInputs, _ *log.Logger) (buildpack.GenerateOutputs, error) {
					h.AssertContains(t, inputs.Env.List(), "CNB_TARGET_ARCH=amd64")
					h.AssertContains(t, inputs.Env.List(), "CNB_TARGET_DISTRO_NAME=")
					h.AssertContains(t, inputs.Env.List(), "CNB_TARGET_DISTRO_VERSION=")
					h.AssertContains(t, inputs.Env.List(), "CNB_TARGET_OS=linux")
					h.AssertContains(t, inputs.Env.List(), "CNB_TARGET_VARIANT=")
					return buildpack.GenerateOutputs{Dockerfiles: []buildpack.DockerfileInfo{{ExtensionID: d.Extension.ID,
						Kind: "build", Path: buildDockerfilePathA}}}, nil
				})
			_, err := generator.Generate()
			h.AssertNil(t, err)
		})
		it("copies Dockerfiles and extend-config.toml files to the correct locations", func() {
			// mock generate for extension A
			dirStore.EXPECT().LookupExt("A", "v1").Return(&extA, nil)
			// extension A has a build.Dockerfile and an extend-config.toml
			h.Mkdir(t, filepath.Join(tmpDir, "A"))
			buildDockerfilePathA := filepath.Join(tmpDir, "A", "build.Dockerfile")
			h.Mkfile(t, "some-build.Dockerfile-content-A", buildDockerfilePathA)
			extendConfigPathA := filepath.Join(tmpDir, "A", "extend-config.toml")
			h.Mkfile(t, "some-extend-config.toml-content-A", extendConfigPathA)
			executor.EXPECT().Generate(extA, gomock.Any(), gomock.Any()).Return(buildpack.GenerateOutputs{
				Dockerfiles: []buildpack.DockerfileInfo{
					{
						ExtensionID: "A",
						Kind:        "build",
						Path:        buildDockerfilePathA,
					},
				},
			}, nil)

			// mock generate for extension B
			dirStore.EXPECT().LookupExt("ext/B", "v2").Return(&extB, nil)
			// extension B has a run.Dockerfile
			h.Mkdir(t, filepath.Join(tmpDir, "B"))
			runDockerfilePathB := filepath.Join(tmpDir, "B", "build.Dockerfile")
			h.Mkfile(t, "some-run.Dockerfile-content-B", runDockerfilePathB)
			executor.EXPECT().Generate(extB, gomock.Any(), gomock.Any()).Return(buildpack.GenerateOutputs{
				Dockerfiles: []buildpack.DockerfileInfo{
					{
						ExtensionID: "B",
						Kind:        "run",
						Path:        runDockerfilePathB,
					},
				},
			}, nil)

			// mock generate for extension C
			dirStore.EXPECT().LookupExt("C", "v1").Return(&extC, nil)
			// extension C has a build.Dockerfile, run.Dockerfile, and extend-config.toml
			h.Mkdir(t, filepath.Join(tmpDir, "C"))
			buildDockerfilePathC := filepath.Join(tmpDir, "C", "build.Dockerfile")
			h.Mkfile(t, "some-build.Dockerfile-content-C", buildDockerfilePathC)
			runDockerfilePathC := filepath.Join(tmpDir, "C", "run.Dockerfile")
			h.Mkfile(t, "some-run.Dockerfile-content-C", runDockerfilePathC)
			extendConfigPathC := filepath.Join(tmpDir, "C", "extend-config.toml")
			h.Mkfile(t, "some-extend-config.toml-content-C", extendConfigPathC)
			executor.EXPECT().Generate(extC, gomock.Any(), gomock.Any()).Return(buildpack.GenerateOutputs{
				Dockerfiles: []buildpack.DockerfileInfo{
					{
						ExtensionID: "C",
						Kind:        "build",
						Path:        buildDockerfilePathC,
					},
					{
						ExtensionID: "C",
						Kind:        "run",
						Path:        runDockerfilePathC,
					},
				},
			}, nil)

			// add extension C to the group
			generator.Extensions = append(generator.Extensions, buildpack.GroupElement{ID: "C", Version: "v1", API: api.Buildpack.Latest().String()})
			// do generate
			_, err := generator.Generate()
			h.AssertNil(t, err)

			t.Log("copies Dockerfiles")
			contents := h.MustReadFile(t, filepath.Join(generatedDir, "build", "A", "Dockerfile"))
			h.AssertEq(t, string(contents), "some-build.Dockerfile-content-A")
			contents = h.MustReadFile(t, filepath.Join(generatedDir, "run", "B", "Dockerfile"))
			h.AssertEq(t, string(contents), "some-run.Dockerfile-content-B")
			contents = h.MustReadFile(t, filepath.Join(generatedDir, "build", "C", "Dockerfile"))
			h.AssertEq(t, string(contents), "some-build.Dockerfile-content-C")
			contents = h.MustReadFile(t, filepath.Join(generatedDir, "run", "C", "Dockerfile"))
			h.AssertEq(t, string(contents), "some-run.Dockerfile-content-C")

			t.Log("copies extend-config.toml files if they exist")
			contents = h.MustReadFile(t, filepath.Join(generatedDir, "build", "A", "extend-config.toml"))
			h.AssertEq(t, string(contents), "some-extend-config.toml-content-A")
			contents = h.MustReadFile(t, filepath.Join(generatedDir, "build", "C", "extend-config.toml"))
			h.AssertEq(t, string(contents), "some-extend-config.toml-content-C")
			contents = h.MustReadFile(t, filepath.Join(generatedDir, "run", "C", "extend-config.toml"))
			h.AssertEq(t, string(contents), "some-extend-config.toml-content-C")

			t.Log("does not pollute the output directory")
			h.AssertPathDoesNotExist(t, filepath.Join(generatedDir, "A", "run.Dockerfile"))
			h.AssertPathDoesNotExist(t, filepath.Join(generatedDir, "B", "build.Dockerfile"))
			h.AssertPathDoesNotExist(t, filepath.Join(generatedDir, "C", "run.Dockerfile"))
			h.AssertPathDoesNotExist(t, filepath.Join(generatedDir, "C", "build.Dockerfile"))
		})

		when("returning run image metadata", func() {
			var (
				runDockerfilePathA = filepath.Join(tmpDir, "run.Dockerfile.A")
				runDockerfilePathB = filepath.Join(tmpDir, "run.Dockerfile.B")
			)

			it.Before(func() {
				h.Mkfile(t, "some-dockerfile-content-A", runDockerfilePathA)
				h.Mkfile(t, "some-dockerfile-content-B", runDockerfilePathB)

				generator.AnalyzedMD = files.Analyzed{
					RunImage: &files.RunImage{
						Reference: "some-existing-run-image",
					},
				}
			})

			type testCase struct {
				before                    func()
				descCondition             string
				descResult                string
				aDockerfiles              []buildpack.DockerfileInfo
				bDockerfiles              []buildpack.DockerfileInfo
				expectedRunImageReference string
				expectedRunImageExtend    bool
				expectedErr               string
				assertAfter               func()
			}
			for _, tc := range []testCase{
				{
					descCondition: "all run.Dockerfiles declare `FROM ${base_image}`",
					descResult:    "returns the original run image in the result",
					aDockerfiles: []buildpack.DockerfileInfo{{
						ExtensionID: "A",
						Kind:        "run",
						Path:        runDockerfilePathA,
						WithBase:    "",
						Extend:      true,
					}},
					bDockerfiles: []buildpack.DockerfileInfo{{
						ExtensionID: "B",
						Kind:        "run",
						Path:        runDockerfilePathB,
						WithBase:    "",
						Extend:      true,
					}},
					expectedRunImageReference: "some-existing-run-image",
					expectedRunImageExtend:    true,
				},
				{
					descCondition: "a run.Dockerfile declares a new base image and run.Dockerfiles follow",
					descResult:    "returns the last image referenced in the `FROM` statement of the last run.Dockerfile not to declare `FROM ${base_image}`, and sets extend to true",
					aDockerfiles: []buildpack.DockerfileInfo{
						{
							ExtensionID: "A",
							Kind:        "run",
							Path:        runDockerfilePathA,
							WithBase:    "some-new-run-image",
							Extend:      false,
						},
					},
					bDockerfiles: []buildpack.DockerfileInfo{
						{
							ExtensionID: "B",
							Kind:        "run",
							Path:        runDockerfilePathB,
							WithBase:    "",
							Extend:      true,
						},
					},
					expectedRunImageReference: "some-new-run-image",
					expectedRunImageExtend:    true,
				},
				{
					descCondition: "a run.Dockerfile declares a new base image (only) and no run.Dockerfiles follow",
					descResult:    "returns the referenced base image, and sets extend to false",
					aDockerfiles: []buildpack.DockerfileInfo{
						{
							ExtensionID: "A",
							Kind:        "run",
							Path:        runDockerfilePathA,
							WithBase:    "some-new-run-image",
							Extend:      true,
						},
					},
					bDockerfiles: []buildpack.DockerfileInfo{
						{
							ExtensionID: "B",
							Kind:        "run",
							Path:        runDockerfilePathB,
							WithBase:    "some-other-base-image",
							Extend:      false,
						},
					},
					expectedRunImageReference: "some-other-base-image",
					expectedRunImageExtend:    false,
					assertAfter: func() {
						t.Log("copies Dockerfiles to the correct locations")
						t.Log("renames earlier run.Dockerfiles to Dockerfile.ignore in the output directory")
						aContents := h.MustReadFile(t, filepath.Join(generatedDir, "run", "A", "Dockerfile.ignore"))
						h.AssertEq(t, string(aContents), `some-dockerfile-content-A`)
						BContents := h.MustReadFile(t, filepath.Join(generatedDir, "run", "B", "Dockerfile"))
						h.AssertEq(t, string(BContents), `some-dockerfile-content-B`)
					},
				},
				{
					descCondition: "a run.Dockerfile declares a new base image and also extends",
					descResult:    "returns the referenced base image, and sets extend to true",
					aDockerfiles: []buildpack.DockerfileInfo{
						{
							ExtensionID: "A",
							Kind:        "run",
							Path:        runDockerfilePathA,
							WithBase:    "some-new-run-image",
							Extend:      true,
						},
					},
					bDockerfiles:              []buildpack.DockerfileInfo{},
					expectedRunImageReference: "some-new-run-image",
					expectedRunImageExtend:    true,
				},
				{
					before: func() {
						generator.RunMetadata = files.Run{
							Images: []files.RunImageForExport{
								{Image: "some-run-image"},
							},
						}
					},
					descCondition: "run metadata is provided and contains new run image",
					descResult:    "succeeds",
					aDockerfiles: []buildpack.DockerfileInfo{
						{
							ExtensionID: "A",
							Kind:        "run",
							Path:        runDockerfilePathA,
							WithBase:    "some-new-run-image",
							Extend:      false,
						},
					},
					bDockerfiles:              []buildpack.DockerfileInfo{},
					expectedRunImageReference: "some-new-run-image",
					expectedRunImageExtend:    false,
				},
				{
					before: func() {
						generator.RunMetadata = files.Run{
							Images: []files.RunImageForExport{
								{Image: "some-run-image"},
							},
						}
					},
					descCondition: "run metadata is provided and does not contain new run image",
					descResult:    "succeeds with warning",
					aDockerfiles: []buildpack.DockerfileInfo{
						{
							ExtensionID: "A",
							Kind:        "run",
							Path:        runDockerfilePathA,
							WithBase:    "some-other-run-image",
							Extend:      false,
						},
					},
					bDockerfiles:              []buildpack.DockerfileInfo{},
					expectedRunImageReference: "some-other-run-image",
					assertAfter: func() {
						h.AssertLogEntry(t, logHandler, "new runtime base image 'some-other-run-image' not found in run metadata")
					},
				},
			} {
				tc := tc
				when := when
				when(tc.descCondition, func() {
					if tc.before != nil {
						it.Before(tc.before)
					}

					it(tc.descResult, func() {
						// mock generate for extension A
						dirStore.EXPECT().LookupExt("A", "v1").Return(&extA, nil)
						executor.EXPECT().Generate(extA, gomock.Any(), gomock.Any()).Return(buildpack.GenerateOutputs{
							Dockerfiles: tc.aDockerfiles,
						}, nil)

						// mock generate for extension B
						dirStore.EXPECT().LookupExt("ext/B", "v2").Return(&extB, nil)
						executor.EXPECT().Generate(extB, gomock.Any(), gomock.Any()).Return(buildpack.GenerateOutputs{
							Dockerfiles: tc.bDockerfiles,
						}, nil)

						// do generate
						result, err := generator.Generate()
						if err == nil {
							h.AssertEq(t, result.AnalyzedMD.RunImage.Reference, tc.expectedRunImageReference)
							h.AssertEq(t, result.AnalyzedMD.RunImage.Extend, tc.expectedRunImageExtend)
						} else {
							t.Log(err)
							h.AssertError(t, err, tc.expectedErr)
						}

						if tc.assertAfter != nil {
							tc.assertAfter()
						}
					})
				})
			}
		})

		when("extension generate failed", func() {
			when("first extension fails", func() {
				it("errors", func() {
					extA := buildpack.ExtDescriptor{Extension: buildpack.ExtInfo{BaseInfo: buildpack.BaseInfo{ID: "A", Version: "v1"}}}
					dirStore.EXPECT().LookupExt("A", "v1").Return(&extA, nil)
					executor.EXPECT().Generate(extA, gomock.Any(), gomock.Any()).Return(buildpack.GenerateOutputs{}, errors.New("some error"))

					if _, err := generator.Generate(); err == nil {
						t.Fatal("Expected error.\n")
					} else if !strings.Contains(err.Error(), "some error") {
						t.Fatalf("Incorrect error: %s\n", err)
					}
				})
			})

			when("later extension fails", func() {
				it("errors", func() {
					extA := buildpack.ExtDescriptor{Extension: buildpack.ExtInfo{BaseInfo: buildpack.BaseInfo{ID: "A", Version: "v1"}}}
					dirStore.EXPECT().LookupExt("A", "v1").Return(&extA, nil)
					executor.EXPECT().Generate(extA, gomock.Any(), gomock.Any()).Return(buildpack.GenerateOutputs{}, nil)
					extB := buildpack.ExtDescriptor{Extension: buildpack.ExtInfo{BaseInfo: buildpack.BaseInfo{ID: "ext/B", Version: "v1"}}}
					dirStore.EXPECT().LookupExt("ext/B", "v2").Return(&extB, nil)
					executor.EXPECT().Generate(extB, gomock.Any(), gomock.Any()).Return(buildpack.GenerateOutputs{}, errors.New("some error"))

					if _, err := generator.Generate(); err == nil {
						t.Fatal("Expected error.\n")
					} else if !strings.Contains(err.Error(), "some error") {
						t.Fatalf("Incorrect error: %s\n", err)
					}
				})
			})
		})
	})
}<|MERGE_RESOLUTION|>--- conflicted
+++ resolved
@@ -154,12 +154,8 @@
 			},
 			Logger:       &log.Logger{Handler: logHandler},
 			GeneratedDir: generatedDir,
-<<<<<<< HEAD
 			Plan:         files.Plan{},
-=======
-			Plan:         platform.BuildPlan{},
 			PlatformAPI:  api.Platform.Latest(),
->>>>>>> f5065459
 			PlatformDir:  platformDir,
 			Err:          stderr,
 			Out:          stdout,
@@ -167,7 +163,7 @@
 	})
 
 	it.After(func() {
-		os.RemoveAll(tmpDir)
+		_ = os.RemoveAll(tmpDir)
 		mockCtrl.Finish()
 	})
 
@@ -255,15 +251,15 @@
 			h.AssertNil(t, err)
 		})
 		it("passes through CNB_TARGET environment variables", func() {
-			generator.AnalyzedMD = platform.AnalyzedMetadata{
-				RunImage: &platform.RunImage{
-					TargetMetadata: &platform.TargetMetadata{
+			generator.AnalyzedMD = files.Analyzed{
+				RunImage: &files.RunImage{
+					TargetMetadata: &files.TargetMetadata{
 						OS:   "linux",
 						Arch: "amd64",
 					},
 				},
 			}
-			// mock generate for extensions  - these are tested elsewhere so we just need to return anything...
+			// mock generate for extensions  - these are tested elsewhere, so we just need to return anything...
 			dirStore.EXPECT().LookupExt(gomock.Any(), gomock.Any()).Return(&extA, nil)
 			dirStore.EXPECT().LookupExt(gomock.Any(), gomock.Any()).Return(&extB, nil)
 			// extension A has a build.Dockerfile and an extend-config.toml
