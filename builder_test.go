package lifecycle_test

import (
	"bytes"
	"encoding/json"
	"fmt"
	"io/ioutil"
	"os"
	"path/filepath"
	"strings"
	"testing"

	"github.com/apex/log"
	"github.com/apex/log/handlers/memory"
	"github.com/golang/mock/gomock"
	"github.com/google/go-cmp/cmp"
	"github.com/google/go-cmp/cmp/cmpopts"
	"github.com/pkg/errors"
	"github.com/sclevine/spec"
	"github.com/sclevine/spec/report"

	"github.com/buildpacks/lifecycle"
	"github.com/buildpacks/lifecycle/api"
	"github.com/buildpacks/lifecycle/buildpack"
	"github.com/buildpacks/lifecycle/env"
	"github.com/buildpacks/lifecycle/launch"
	"github.com/buildpacks/lifecycle/layers"
	llog "github.com/buildpacks/lifecycle/log"
	"github.com/buildpacks/lifecycle/platform"
	h "github.com/buildpacks/lifecycle/testhelpers"
	"github.com/buildpacks/lifecycle/testmock"
)

func TestBuilder(t *testing.T) {
	spec.Run(t, "Builder", testBuilder, spec.Report(report.Terminal{}))
}

<<<<<<< HEAD
=======
//go:generate mockgen -package testmock -destination testmock/env.go github.com/buildpacks/lifecycle BuildEnv
//go:generate mockgen -package testmock -destination testmock/dir_store.go github.com/buildpacks/lifecycle DirStore
//go:generate mockgen -package testmock -destination testmock/build_module.go github.com/buildpacks/lifecycle/buildpack BuildModule

// RawCommandValue should be ignored because it is a toml.Primitive that has not been exported.
var processCmpOpts = []cmp.Option{
	cmpopts.IgnoreFields(launch.Process{}, "RawCommandValue"),
}

>>>>>>> 5fa84a4c
func testBuilder(t *testing.T, when spec.G, it spec.S) {
	var (
		mockCtrl       *gomock.Controller
		builder        *lifecycle.Builder
		tmpDir         string
		appDir         string
		layersDir      string
		platformDir    string
		dirStore       *testmock.MockDirStore
		executor       *testmock.MockBuildExecutor
		logHandler     = memory.New()
		stdout, stderr *bytes.Buffer
	)

	it.Before(func() {
		mockCtrl = gomock.NewController(t)
		dirStore = testmock.NewMockDirStore(mockCtrl)
		executor = testmock.NewMockBuildExecutor(mockCtrl)

		var err error
		tmpDir, err = ioutil.TempDir("", "lifecycle")
		h.AssertNil(t, err)
		layersDir = filepath.Join(tmpDir, "launch")
		appDir = filepath.Join(layersDir, "app")
		platformDir = filepath.Join(tmpDir, "platform")
		h.Mkdir(t, layersDir, appDir, filepath.Join(platformDir, "env"))
		stdout, stderr = &bytes.Buffer{}, &bytes.Buffer{}

		builder = &lifecycle.Builder{
			AppDir:        appDir,
			LayersDir:     layersDir,
			PlatformDir:   platformDir,
			BuildExecutor: executor,
			DirStore:      dirStore,
			Group: buildpack.Group{
				Group: []buildpack.GroupElement{
					{ID: "A", Version: "v1", API: api.Buildpack.Latest().String(), Homepage: "Buildpack A Homepage"},
					{ID: "B", Version: "v2", API: api.Buildpack.Latest().String()},
				},
			},
			Logger:   &log.Logger{Handler: logHandler},
			Out:      stdout,
			Err:      stderr,
			Platform: platform.NewPlatform(api.Platform.Latest().String()),
		}
	})

	it.After(func() {
		os.RemoveAll(tmpDir)
		mockCtrl.Finish()
	})

	when("#Build", func() {
		it("cleans the /layers/sbom directory before building", func() {
			oldDir := filepath.Join(layersDir, "sbom", "launch", "undetected-buildpack")
			h.Mkdir(t, oldDir)
			oldFile := filepath.Join(oldDir, "launch.sbom.cdx.json")
			h.Mkfile(t, `{"key": "some-bom-content"}`, oldFile)
			bpA := &buildpack.BpDescriptor{Buildpack: buildpack.BpInfo{BaseInfo: buildpack.BaseInfo{ID: "A", Version: "v1"}}}
			bpB := &buildpack.BpDescriptor{Buildpack: buildpack.BpInfo{BaseInfo: buildpack.BaseInfo{ID: "B", Version: "v1"}}}
			dirStore.EXPECT().LookupBp("A", "v1").Return(bpA, nil)
			dirStore.EXPECT().LookupBp("B", "v2").Return(bpB, nil)
			executor.EXPECT().Build(*bpA, gomock.Any(), gomock.Any()).Return(buildpack.BuildOutputs{}, nil)
			executor.EXPECT().Build(*bpB, gomock.Any(), gomock.Any()).Return(buildpack.BuildOutputs{}, nil)

			_, err := builder.Build()
			h.AssertNil(t, err)

			h.AssertPathDoesNotExist(t, oldFile)
		})

		it("provides a subset of the build plan to each buildpack", func() {
			builder.Plan = platform.BuildPlan{
				Entries: []platform.BuildPlanEntry{
					{
						Providers: []buildpack.GroupElement{
							{ID: "A", Version: "v1", Extension: true}, // not provided to any buildpack
						},
						Requires: []buildpack.Require{
							{Name: "extension-dep", Version: "v1"},
						},
					},
					{
						Providers: []buildpack.GroupElement{
							{ID: "A", Version: "v1"},
							{ID: "B", Version: "v2"},
						},
						Requires: []buildpack.Require{
							{Name: "some-dep", Version: "v1"}, // not provided to buildpack B because it is met
						},
					},
					{
						Providers: []buildpack.GroupElement{
							{ID: "A", Version: "v1"},
							{ID: "B", Version: "v2"},
						},
						Requires: []buildpack.Require{
							{Name: "some-unmet-dep", Version: "v2"}, // provided to buildpack B because it is unmet
						},
					},
					{
						Providers: []buildpack.GroupElement{
							{ID: "B", Version: "v2"},
						},
						Requires: []buildpack.Require{
							{Name: "other-dep", Version: "v4"}, // only provided to buildpack B
						},
					},
				},
			}
			bpA := &buildpack.BpDescriptor{Buildpack: buildpack.BpInfo{BaseInfo: buildpack.BaseInfo{ID: "A", Version: "v1"}}}
			bpB := &buildpack.BpDescriptor{Buildpack: buildpack.BpInfo{BaseInfo: buildpack.BaseInfo{ID: "B", Version: "v1"}}}
			dirStore.EXPECT().LookupBp("A", "v1").Return(bpA, nil)
			expectedPlanA := buildpack.Plan{Entries: []buildpack.Require{
				{Name: "some-dep", Version: "v1"},
				{Name: "some-unmet-dep", Version: "v2"},
			}}
			executor.EXPECT().Build(*bpA, gomock.Any(), gomock.Any()).DoAndReturn(
				func(_ buildpack.BpDescriptor, inputs buildpack.BuildInputs, _ llog.Logger) (buildpack.BuildOutputs, error) {
					h.AssertEq(t, inputs.Plan, expectedPlanA)
					return buildpack.BuildOutputs{
						MetRequires: []string{"some-dep"},
					}, nil
				})
			dirStore.EXPECT().LookupBp("B", "v2").Return(bpB, nil)
			expectedPlanB := buildpack.Plan{Entries: []buildpack.Require{
				{Name: "some-unmet-dep", Version: "v2"},
				{Name: "other-dep", Version: "v4"},
			}}
			executor.EXPECT().Build(*bpB, gomock.Any(), gomock.Any()).Do(
				func(_ buildpack.BpDescriptor, inputs buildpack.BuildInputs, _ llog.Logger) (buildpack.BuildOutputs, error) {
					h.AssertEq(t, inputs.Plan, expectedPlanB)
					return buildpack.BuildOutputs{}, nil
				})

			_, err := builder.Build()
			h.AssertNil(t, err)
		})

		it("provides the updated environment to the next buildpack", func() {
			bpA := &buildpack.BpDescriptor{Buildpack: buildpack.BpInfo{BaseInfo: buildpack.BaseInfo{ID: "A", Version: "v1"}}}
			executor.EXPECT().Build(*bpA, gomock.Any(), gomock.Any()).DoAndReturn(
				func(_ buildpack.BpDescriptor, inputs buildpack.BuildInputs, logger llog.Logger) (buildpack.BuildOutputs, error) {
					envPtr := inputs.Env.(*env.Env)
					newEnv := env.NewBuildEnv(append(os.Environ(), "HOME=some-val-from-bpA"))
					*(envPtr) = *newEnv // modify the provided env
					return buildpack.BuildOutputs{}, nil
				},
			)
			bpB := &buildpack.BpDescriptor{Buildpack: buildpack.BpInfo{BaseInfo: buildpack.BaseInfo{ID: "B", Version: "v1"}}}

			dirStore.EXPECT().LookupBp("A", "v1").Return(bpA, nil)
			dirStore.EXPECT().LookupBp("B", "v2").Return(bpB, nil)
			executor.EXPECT().Build(*bpB, gomock.Any(), gomock.Any()).Do(
				func(_ buildpack.BpDescriptor, inputs buildpack.BuildInputs, _ llog.Logger) (buildpack.BuildOutputs, error) {
					h.AssertContains(t, inputs.Env.List(), "HOME=some-val-from-bpA")
					return buildpack.BuildOutputs{}, nil
				})

			_, err := builder.Build()
			h.AssertNil(t, err)
		})

		it("copies SBOM files to the correct locations", func() {
			bpA := &buildpack.BpDescriptor{Buildpack: buildpack.BpInfo{BaseInfo: buildpack.BaseInfo{ID: "A", Version: "v1"}}}
			bpB := &buildpack.BpDescriptor{Buildpack: buildpack.BpInfo{BaseInfo: buildpack.BaseInfo{ID: "B", Version: "v1"}}}
			dirStore.EXPECT().LookupBp("A", "v1").Return(bpA, nil)
			dirStore.EXPECT().LookupBp("B", "v2").Return(bpB, nil)

			bomFilePath1 := filepath.Join(layersDir, "launch.sbom.cdx.json")
			bomFilePath2 := filepath.Join(layersDir, "build.sbom.cdx.json")
			bomFilePath3 := filepath.Join(layersDir, "layer-b1.sbom.cdx.json")
			bomFilePath4 := filepath.Join(layersDir, "layer-b2.sbom.cdx.json")
			h.Mkfile(t, `{"key": "some-bom-content-1"}`, bomFilePath1)
			h.Mkfile(t, `{"key": "some-bom-content-2"}`, bomFilePath2)
			h.Mkfile(t, `{"key": "some-bom-content-3"}`, bomFilePath3)
			h.Mkfile(t, `{"key": "some-bom-content-4"}`, bomFilePath4)

			executor.EXPECT().Build(*bpA, gomock.Any(), gomock.Any()).Return(buildpack.BuildOutputs{
				BOMFiles: []buildpack.BOMFile{
					{
						BuildpackID: "A",
						LayerName:   "",
						LayerType:   buildpack.LayerTypeLaunch,
						Path:        bomFilePath1,
					},
					{
						BuildpackID: "A",
						LayerName:   "",
						LayerType:   buildpack.LayerTypeBuild,
						Path:        bomFilePath2,
					},
				},
			}, nil)
			executor.EXPECT().Build(*bpB, gomock.Any(), gomock.Any()).Return(buildpack.BuildOutputs{
				BOMFiles: []buildpack.BOMFile{
					{
						BuildpackID: "B",
						LayerName:   "layer-b1",
						LayerType:   buildpack.LayerTypeBuild,
						Path:        bomFilePath3,
					},
					{
						BuildpackID: "B",
						LayerName:   "layer-b1",
						LayerType:   buildpack.LayerTypeCache,
						Path:        bomFilePath3,
					},
					{
						BuildpackID: "B",
						LayerName:   "layer-b2",
						LayerType:   buildpack.LayerTypeLaunch,
						Path:        bomFilePath4,
					},
				},
			}, nil)

			_, err := builder.Build()
			h.AssertNil(t, err)

			result := h.MustReadFile(t, filepath.Join(layersDir, "sbom", "launch", "A", "sbom.cdx.json"))
			h.AssertEq(t, string(result), `{"key": "some-bom-content-1"}`)

			result = h.MustReadFile(t, filepath.Join(layersDir, "sbom", "build", "A", "sbom.cdx.json"))
			h.AssertEq(t, string(result), `{"key": "some-bom-content-2"}`)

			result = h.MustReadFile(t, filepath.Join(layersDir, "sbom", "build", "B", "layer-b1", "sbom.cdx.json"))
			h.AssertEq(t, string(result), `{"key": "some-bom-content-3"}`)

			result = h.MustReadFile(t, filepath.Join(layersDir, "sbom", "cache", "B", "layer-b1", "sbom.cdx.json"))
			h.AssertEq(t, string(result), `{"key": "some-bom-content-3"}`)

			result = h.MustReadFile(t, filepath.Join(layersDir, "sbom", "launch", "B", "layer-b2", "sbom.cdx.json"))
			h.AssertEq(t, string(result), `{"key": "some-bom-content-4"}`)
		})

		it("errors if there are any unsupported SBOM formats", func() {
			bpA := &buildpack.BpDescriptor{Buildpack: buildpack.BpInfo{BaseInfo: buildpack.BaseInfo{ID: "A", Version: "v1"}}}
			bpB := &buildpack.BpDescriptor{Buildpack: buildpack.BpInfo{BaseInfo: buildpack.BaseInfo{ID: "B", Version: "v1"}}}
			dirStore.EXPECT().LookupBp("A", "v1").Return(bpA, nil)
			dirStore.EXPECT().LookupBp("B", "v2").Return(bpB, nil)

			bomFilePath1 := filepath.Join(layersDir, "launch.sbom.cdx.json")
			bomFilePath2 := filepath.Join(layersDir, "layer-b.sbom.some-unknown-format.json")
			h.Mkfile(t, `{"key": "some-bom-content-a"}`, bomFilePath1)
			h.Mkfile(t, `{"key": "some-bom-content-b"}`, bomFilePath2)

			executor.EXPECT().Build(*bpA, gomock.Any(), gomock.Any()).Return(buildpack.BuildOutputs{
				BOMFiles: []buildpack.BOMFile{
					{
						BuildpackID: "A",
						LayerName:   "",
						LayerType:   buildpack.LayerTypeLaunch,
						Path:        bomFilePath1,
					},
				},
			}, nil)
			executor.EXPECT().Build(*bpB, gomock.Any(), gomock.Any()).Return(buildpack.BuildOutputs{
				BOMFiles: []buildpack.BOMFile{
					{
						BuildpackID: "B",
						LayerName:   "layer-b",
						LayerType:   buildpack.LayerTypeBuild,
						Path:        bomFilePath2,
					},
				},
			}, nil)

			_, err := builder.Build()
			h.AssertError(t, err, fmt.Sprintf("unsupported SBOM format: '%s'", bomFilePath2))
		})

		when("build metadata", func() {
			when("bom", func() {
				it("omits bom and saves the aggregated legacy boms to <layers>/sbom/", func() {
					builder.Group.Group = []buildpack.GroupElement{
						{ID: "A", Version: "v1", API: "0.5", Homepage: "Buildpack A Homepage"},
						{ID: "B", Version: "v2", API: "0.2"},
					}

					bpA := &buildpack.BpDescriptor{Buildpack: buildpack.BpInfo{BaseInfo: buildpack.BaseInfo{ID: "A", Version: "v1"}}}
					dirStore.EXPECT().LookupBp("A", "v1").Return(bpA, nil)
					executor.EXPECT().Build(*bpA, gomock.Any(), gomock.Any()).Return(buildpack.BuildOutputs{
						BuildBOM: []buildpack.BOMEntry{
							{
								Require: buildpack.Require{
									Name:     "build-dep1",
									Metadata: map[string]interface{}{"version": "v1"},
								},
								Buildpack: buildpack.GroupElement{ID: "A", Version: "v1"},
							},
						},
						LaunchBOM: []buildpack.BOMEntry{
							{
								Require: buildpack.Require{
									Name:     "launch-dep1",
									Metadata: map[string]interface{}{"version": "v1"},
								},
								Buildpack: buildpack.GroupElement{ID: "A", Version: "v1"},
							},
						},
					}, nil)
					bpB := &buildpack.BpDescriptor{Buildpack: buildpack.BpInfo{BaseInfo: buildpack.BaseInfo{ID: "B", Version: "v1"}}}
					dirStore.EXPECT().LookupBp("B", "v2").Return(bpB, nil)
					executor.EXPECT().Build(*bpB, gomock.Any(), gomock.Any()).Return(buildpack.BuildOutputs{
						BuildBOM: []buildpack.BOMEntry{
							{
								Require: buildpack.Require{
									Name:     "build-dep2",
									Metadata: map[string]interface{}{"version": "v1"},
								},
								Buildpack: buildpack.GroupElement{ID: "B", Version: "v2"},
							},
						},
						LaunchBOM: []buildpack.BOMEntry{
							{
								Require: buildpack.Require{
									Name:     "launch-dep2",
									Metadata: map[string]interface{}{"version": "v1"},
								},
								Buildpack: buildpack.GroupElement{ID: "B", Version: "v2"},
							},
						},
					}, nil)

					metadata, err := builder.Build()
					h.AssertNil(t, err)
					if s := cmp.Diff(metadata.BOM, []buildpack.BOMEntry{}); s != "" {
						t.Fatalf("Unexpected:\n%s\n", s)
					}

					t.Log("saves the aggregated legacy launch bom to <layers>/sbom/launch/sbom.legacy.json")
					var foundLaunch []buildpack.BOMEntry
					launchContents, err := ioutil.ReadFile(filepath.Join(builder.LayersDir, "sbom", "launch", "sbom.legacy.json"))
					h.AssertNil(t, err)
					h.AssertNil(t, json.Unmarshal(launchContents, &foundLaunch))
					expectedLaunch := []buildpack.BOMEntry{
						{
							Require: buildpack.Require{
								Name:     "launch-dep1",
								Version:  "",
								Metadata: map[string]interface{}{"version": string("v1")},
							},
							Buildpack: buildpack.GroupElement{ID: "A", Version: "v1"},
						},
						{
							Require: buildpack.Require{
								Name:     "launch-dep2",
								Version:  "",
								Metadata: map[string]interface{}{"version": string("v1")},
							},
							Buildpack: buildpack.GroupElement{ID: "B", Version: "v2"},
						},
					}
					h.AssertEq(t, foundLaunch, expectedLaunch)

					t.Log("saves the aggregated legacy build bom to <layers>/sbom/build/sbom.legacy.json")
					var foundBuild []buildpack.BOMEntry
					buildContents, err := ioutil.ReadFile(filepath.Join(builder.LayersDir, "sbom", "build", "sbom.legacy.json"))
					h.AssertNil(t, err)
					h.AssertNil(t, json.Unmarshal(buildContents, &foundBuild))
					expectedBuild := []buildpack.BOMEntry{
						{
							Require: buildpack.Require{
								Name:     "build-dep1",
								Version:  "",
								Metadata: map[string]interface{}{"version": string("v1")},
							},
							Buildpack: buildpack.GroupElement{ID: "A", Version: "v1"},
						},
						{
							Require: buildpack.Require{
								Name:     "build-dep2",
								Version:  "",
								Metadata: map[string]interface{}{"version": string("v1")},
							},
							Buildpack: buildpack.GroupElement{ID: "B", Version: "v2"},
						},
					}
					h.AssertEq(t, foundBuild, expectedBuild)
				})
			})

			when("buildpacks", func() {
				it("includes the provided buildpacks with homepage information", func() {
					bpA := &buildpack.BpDescriptor{Buildpack: buildpack.BpInfo{BaseInfo: buildpack.BaseInfo{ID: "A", Version: "v1"}}}
					dirStore.EXPECT().LookupBp("A", "v1").Return(bpA, nil)
					executor.EXPECT().Build(*bpA, gomock.Any(), gomock.Any())
					bpB := &buildpack.BpDescriptor{Buildpack: buildpack.BpInfo{BaseInfo: buildpack.BaseInfo{ID: "B", Version: "v1"}}}
					dirStore.EXPECT().LookupBp("B", "v2").Return(bpB, nil)
					executor.EXPECT().Build(*bpB, gomock.Any(), gomock.Any())

					metadata, err := builder.Build()
					h.AssertNil(t, err)
					if s := cmp.Diff(metadata.Buildpacks, []buildpack.GroupElement{
						{ID: "A", Version: "v1", API: api.Buildpack.Latest().String(), Homepage: "Buildpack A Homepage"},
						{ID: "B", Version: "v2", API: api.Buildpack.Latest().String()},
					}); s != "" {
						t.Fatalf("Unexpected:\n%s\n", s)
					}
				})
			})

			when("labels", func() {
				it("aggregates labels from each buildpack", func() {
					bpA := &buildpack.BpDescriptor{Buildpack: buildpack.BpInfo{BaseInfo: buildpack.BaseInfo{ID: "A", Version: "v1"}}}
					dirStore.EXPECT().LookupBp("A", "v1").Return(bpA, nil)
					executor.EXPECT().Build(*bpA, gomock.Any(), gomock.Any()).Return(buildpack.BuildOutputs{
						Labels: []buildpack.Label{
							{Key: "some-bpA-key", Value: "some-bpA-value"},
							{Key: "some-other-bpA-key", Value: "some-other-bpA-value"},
						},
					}, nil)
					bpB := &buildpack.BpDescriptor{Buildpack: buildpack.BpInfo{BaseInfo: buildpack.BaseInfo{ID: "B", Version: "v1"}}}
					dirStore.EXPECT().LookupBp("B", "v2").Return(bpB, nil)
					executor.EXPECT().Build(*bpB, gomock.Any(), gomock.Any()).Return(buildpack.BuildOutputs{
						Labels: []buildpack.Label{
							{Key: "some-bpB-key", Value: "some-bpB-value"},
							{Key: "some-other-bpB-key", Value: "some-other-bpB-value"},
						},
					}, nil)

					metadata, err := builder.Build()
					h.AssertNil(t, err)
					if s := cmp.Diff(metadata.Labels, []buildpack.Label{
						{Key: "some-bpA-key", Value: "some-bpA-value"},
						{Key: "some-other-bpA-key", Value: "some-other-bpA-value"},
						{Key: "some-bpB-key", Value: "some-bpB-value"},
						{Key: "some-other-bpB-key", Value: "some-other-bpB-value"},
					}); s != "" {
						t.Fatalf("Unexpected:\n%s\n", s)
					}
				})
			})

			when("processes", func() {
				it("overrides identical processes from earlier buildpacks", func() {
					bpA := &buildpack.BpDescriptor{Buildpack: buildpack.BpInfo{BaseInfo: buildpack.BaseInfo{ID: "A", Version: "v1"}}}
					dirStore.EXPECT().LookupBp("A", "v1").Return(bpA, nil)
					executor.EXPECT().Build(*bpA, gomock.Any(), gomock.Any()).Return(buildpack.BuildOutputs{
						Processes: []launch.Process{
							{
								Type:        "some-type",
								Command:     []string{"some-command"},
								Args:        []string{"some-arg"},
								Direct:      true,
								BuildpackID: "A",
							},
							{
								Type:        "override-type",
								Command:     []string{"bpA-command"},
								Args:        []string{"bpA-arg"},
								Direct:      true,
								BuildpackID: "A",
							},
						},
					}, nil)
					bpB := &buildpack.BpDescriptor{Buildpack: buildpack.BpInfo{BaseInfo: buildpack.BaseInfo{ID: "B", Version: "v1"}}}
					dirStore.EXPECT().LookupBp("B", "v2").Return(bpB, nil)
					executor.EXPECT().Build(*bpB, gomock.Any(), gomock.Any()).Return(buildpack.BuildOutputs{
						Processes: []launch.Process{
							{
								Type:        "some-other-type",
								Command:     []string{"some-other-command"},
								Args:        []string{"some-other-arg"},
								Direct:      true,
								BuildpackID: "B",
							},
							{
								Type:        "override-type",
								Command:     []string{"bpB-command"},
								Args:        []string{"bpB-arg"},
								Direct:      false,
								BuildpackID: "B",
							},
						},
					}, nil)

					metadata, err := builder.Build()
					h.AssertNil(t, err)
					if s := cmp.Diff(metadata.Processes, []launch.Process{
						{
							Type:        "override-type",
							Command:     []string{"bpB-command"},
							Args:        []string{"bpB-arg"},
							Direct:      false,
							BuildpackID: "B",
						},
						{
							Type:        "some-other-type",
							Command:     []string{"some-other-command"},
							Args:        []string{"some-other-arg"},
							Direct:      true,
							BuildpackID: "B",
						},
						{
							Type:        "some-type",
							Command:     []string{"some-command"},
							Args:        []string{"some-arg"},
							Direct:      true,
							BuildpackID: "A",
						},
					}, processCmpOpts...); s != "" {
						t.Fatalf("Unexpected:\n%s\n", s)
					}
					h.AssertEq(t, metadata.BuildpackDefaultProcessType, "")
				})

				when("multiple default process types", func() {
					it.Before(func() {
						builder.Group.Group = []buildpack.GroupElement{
							{ID: "A", Version: "v1", API: api.Buildpack.Latest().String()},
							{ID: "B", Version: "v2", API: api.Buildpack.Latest().String()},
							{ID: "C", Version: "v3", API: api.Buildpack.Latest().String()},
						}
					})

					it("picks the last default process type", func() {
						bpA := &buildpack.BpDescriptor{Buildpack: buildpack.BpInfo{BaseInfo: buildpack.BaseInfo{ID: "A", Version: "v1"}}}
						dirStore.EXPECT().LookupBp("A", "v1").Return(bpA, nil)
						executor.EXPECT().Build(*bpA, gomock.Any(), gomock.Any()).Return(buildpack.BuildOutputs{
							Processes: []launch.Process{
								{
									Type:        "override-type",
									Command:     []string{"bpA-command"},
									Args:        []string{"bpA-arg"},
									Direct:      true,
									BuildpackID: "A",
									Default:     true,
								},
							},
						}, nil)
						bpB := &buildpack.BpDescriptor{Buildpack: buildpack.BpInfo{BaseInfo: buildpack.BaseInfo{ID: "B", Version: "v1"}}}
						dirStore.EXPECT().LookupBp("B", "v2").Return(bpB, nil)
						executor.EXPECT().Build(*bpB, gomock.Any(), gomock.Any()).Return(buildpack.BuildOutputs{
							Processes: []launch.Process{
								{
									Type:        "some-type",
									Command:     []string{"bpB-command"},
									Args:        []string{"bpB-arg"},
									Direct:      false,
									BuildpackID: "B",
									Default:     true,
								},
							},
						}, nil)

						bpC := &buildpack.BpDescriptor{Buildpack: buildpack.BpInfo{BaseInfo: buildpack.BaseInfo{ID: "C", Version: "v3"}}}
						dirStore.EXPECT().LookupBp("C", "v3").Return(bpC, nil)
						executor.EXPECT().Build(*bpC, gomock.Any(), gomock.Any()).Return(buildpack.BuildOutputs{
							Processes: []launch.Process{
								{
									Type:        "override-type",
									Command:     []string{"bpC-command"},
									Args:        []string{"bpC-arg"},
									Direct:      false,
									BuildpackID: "C",
								},
							},
						}, nil)

						metadata, err := builder.Build()
						h.AssertNil(t, err)

						if s := cmp.Diff(metadata.Processes, []launch.Process{
							{
								Type:        "override-type",
								Command:     []string{"bpC-command"},
								Args:        []string{"bpC-arg"},
								Direct:      false,
								BuildpackID: "C",
							},
							{
								Type:        "some-type",
								Command:     []string{"bpB-command"},
								Args:        []string{"bpB-arg"},
								Direct:      false,
								BuildpackID: "B",
							},
						}, processCmpOpts...); s != "" {
							t.Fatalf("Unexpected:\n%s\n", s)
						}
						h.AssertEq(t, metadata.BuildpackDefaultProcessType, "some-type")
					})
				})

				when("overriding default process type, with a non-default process type", func() {
					it.Before(func() {
						builder.Group.Group = []buildpack.GroupElement{
							{ID: "A", Version: "v1", API: api.Buildpack.Latest().String()},
							{ID: "B", Version: "v2", API: api.Buildpack.Latest().String()},
							{ID: "C", Version: "v3", API: api.Buildpack.Latest().String()},
						}
					})

					it("warns and does not set any default process", func() {
						bpB := &buildpack.BpDescriptor{Buildpack: buildpack.BpInfo{BaseInfo: buildpack.BaseInfo{ID: "B", Version: "v1"}}}
						dirStore.EXPECT().LookupBp("A", "v1").Return(bpB, nil)
						executor.EXPECT().Build(*bpB, gomock.Any(), gomock.Any()).Return(buildpack.BuildOutputs{
							Processes: []launch.Process{
								{
									Type:        "some-type",
									Command:     []string{"bpA-command"},
									Args:        []string{"bpA-arg"},
									Direct:      false,
									BuildpackID: "A",
									Default:     true,
								},
							},
						}, nil)

						bpA := &buildpack.BpDescriptor{Buildpack: buildpack.BpInfo{BaseInfo: buildpack.BaseInfo{ID: "A", Version: "v1"}}}
						dirStore.EXPECT().LookupBp("B", "v2").Return(bpA, nil)
						executor.EXPECT().Build(*bpA, gomock.Any(), gomock.Any()).Return(buildpack.BuildOutputs{
							Processes: []launch.Process{
								{
									Type:        "override-type",
									Command:     []string{"bpB-command"},
									Args:        []string{"bpB-arg"},
									Direct:      true,
									BuildpackID: "B",
									Default:     true,
								},
							},
						}, nil)

						bpC := &buildpack.BpDescriptor{Buildpack: buildpack.BpInfo{BaseInfo: buildpack.BaseInfo{ID: "C", Version: "v3"}}}
						dirStore.EXPECT().LookupBp("C", "v3").Return(bpC, nil)
						executor.EXPECT().Build(*bpC, gomock.Any(), gomock.Any()).Return(buildpack.BuildOutputs{
							Processes: []launch.Process{
								{
									Type:        "override-type",
									Command:     []string{"bpC-command"},
									Args:        []string{"bpC-arg"},
									Direct:      false,
									BuildpackID: "C",
								},
							},
						}, nil)

						metadata, err := builder.Build()
						h.AssertNil(t, err)
						if s := cmp.Diff(metadata.Processes, []launch.Process{
							{
								Type:        "override-type",
								Command:     []string{"bpC-command"},
								Args:        []string{"bpC-arg"},
								Direct:      false,
								BuildpackID: "C",
							},
							{
								Type:        "some-type",
								Command:     []string{"bpA-command"},
								Args:        []string{"bpA-arg"},
								Direct:      false,
								BuildpackID: "A",
							},
						}, processCmpOpts...); s != "" {
							t.Fatalf("Unexpected:\n%s\n", s)
						}

						expected := "Warning: redefining the following default process type with a process not marked as default: override-type"
						assertLogEntry(t, logHandler, expected)

						h.AssertEq(t, metadata.BuildpackDefaultProcessType, "")
					})
				})

				when("there is a web process", func() {
					when("buildpack API >= 0.6", func() {
						it.Before(func() {
							builder.Group.Group = []buildpack.GroupElement{
								{ID: "A", Version: "v1", API: api.Buildpack.Latest().String()},
							}
						})

						it("does not set it as a default process", func() {
							bpA := &buildpack.BpDescriptor{Buildpack: buildpack.BpInfo{BaseInfo: buildpack.BaseInfo{ID: "A", Version: "v1"}}}
							dirStore.EXPECT().LookupBp("A", "v1").Return(bpA, nil)
							executor.EXPECT().Build(*bpA, gomock.Any(), gomock.Any()).Return(buildpack.BuildOutputs{
								Processes: []launch.Process{
									{
										Type:        "web",
										Command:     []string{"web-cmd"},
										Args:        []string{"web-arg"},
										Direct:      false,
										BuildpackID: "A",
										Default:     false,
									},
								},
							}, nil)

							metadata, err := builder.Build()
							h.AssertNil(t, err)

							if s := cmp.Diff(metadata.Processes, []launch.Process{
								{
									Type:        "web",
									Command:     []string{"web-cmd"},
									Args:        []string{"web-arg"},
									Direct:      false,
									BuildpackID: "A",
									Default:     false,
								},
							}, processCmpOpts...); s != "" {
								t.Fatalf("Unexpected:\n%s\n", s)
							}
							h.AssertEq(t, metadata.BuildpackDefaultProcessType, "")
						})
					})

					when("buildpack api < 0.6", func() {
						it.Before(func() {
							builder.Group.Group = []buildpack.GroupElement{
								{ID: "A", Version: "v1", API: "0.5"},
							}
						})

						it("sets it as a default process", func() {
							bpA := &buildpack.BpDescriptor{Buildpack: buildpack.BpInfo{BaseInfo: buildpack.BaseInfo{ID: "A", Version: "v1"}}}
							dirStore.EXPECT().LookupBp("A", "v1").Return(bpA, nil)
							executor.EXPECT().Build(*bpA, gomock.Any(), gomock.Any()).Return(buildpack.BuildOutputs{
								Processes: []launch.Process{
									{
										Type:        "web",
										Command:     []string{"web-cmd"},
										Args:        []string{"web-arg"},
										Direct:      false,
										BuildpackID: "A",
										Default:     false,
									},
									{
										Type:        "not-web",
										Command:     []string{"not-web-cmd"},
										Args:        []string{"not-web-arg"},
										Direct:      true,
										BuildpackID: "A",
										Default:     false,
									},
								},
							}, nil)

							metadata, err := builder.Build()
							h.AssertNil(t, err)

							if s := cmp.Diff(metadata.Processes, []launch.Process{
								{
									Type:        "not-web",
									Command:     []string{"not-web-cmd"},
									Args:        []string{"not-web-arg"},
									Direct:      true,
									BuildpackID: "A",
								},
								{
									Type:        "web",
									Command:     []string{"web-cmd"},
									Args:        []string{"web-arg"},
									Direct:      false,
									BuildpackID: "A",
								},
							}, processCmpOpts...); s != "" {
								t.Fatalf("Unexpected:\n%s\n", s)
							}
							h.AssertEq(t, metadata.BuildpackDefaultProcessType, "web")
						})
					})
				})
			})

			when("slices", func() {
				it("aggregates slices from each buildpack", func() {
					bpA := &buildpack.BpDescriptor{Buildpack: buildpack.BpInfo{BaseInfo: buildpack.BaseInfo{ID: "A", Version: "v1"}}}
					dirStore.EXPECT().LookupBp("A", "v1").Return(bpA, nil)
					executor.EXPECT().Build(*bpA, gomock.Any(), gomock.Any()).Return(buildpack.BuildOutputs{
						Slices: []layers.Slice{
							{Paths: []string{"some-bpA-path", "some-other-bpA-path"}},
							{Paths: []string{"duplicate-path"}},
							{Paths: []string{"extra-path"}},
						},
					}, nil)
					bpB := &buildpack.BpDescriptor{Buildpack: buildpack.BpInfo{BaseInfo: buildpack.BaseInfo{ID: "B", Version: "v1"}}}
					dirStore.EXPECT().LookupBp("B", "v2").Return(bpB, nil)
					executor.EXPECT().Build(*bpB, gomock.Any(), gomock.Any()).Return(buildpack.BuildOutputs{
						Slices: []layers.Slice{
							{Paths: []string{"some-bpB-path", "some-other-bpB-path"}},
							{Paths: []string{"duplicate-path"}},
						},
					}, nil)

					metadata, err := builder.Build()
					h.AssertNil(t, err)
					if s := cmp.Diff(metadata.Slices, []layers.Slice{
						{Paths: []string{"some-bpA-path", "some-other-bpA-path"}},
						{Paths: []string{"duplicate-path"}},
						{Paths: []string{"extra-path"}},
						{Paths: []string{"some-bpB-path", "some-other-bpB-path"}},
						{Paths: []string{"duplicate-path"}},
					}); s != "" {
						t.Fatalf("Unexpected:\n%s\n", s)
					}
				})
			})
		})

		when("buildpack build fails", func() {
			when("first buildpack build fails", func() {
				it("errors", func() {
					bpA := &buildpack.BpDescriptor{Buildpack: buildpack.BpInfo{BaseInfo: buildpack.BaseInfo{ID: "A", Version: "v1"}}}
					dirStore.EXPECT().LookupBp("A", "v1").Return(bpA, nil)
					executor.EXPECT().Build(*bpA, gomock.Any(), gomock.Any()).Return(buildpack.BuildOutputs{}, errors.New("some error"))

					if _, err := builder.Build(); err == nil {
						t.Fatal("Expected error.\n")
					} else if !strings.Contains(err.Error(), "some error") {
						t.Fatalf("Incorrect error: %s\n", err)
					}
				})
			})

			when("later buildpack build fails", func() {
				it("errors", func() {
					bpA := &buildpack.BpDescriptor{Buildpack: buildpack.BpInfo{BaseInfo: buildpack.BaseInfo{ID: "A", Version: "v1"}}}
					dirStore.EXPECT().LookupBp("A", "v1").Return(bpA, nil)
					executor.EXPECT().Build(*bpA, gomock.Any(), gomock.Any()).Return(buildpack.BuildOutputs{}, nil)
					bpB := &buildpack.BpDescriptor{Buildpack: buildpack.BpInfo{BaseInfo: buildpack.BaseInfo{ID: "B", Version: "v1"}}}
					dirStore.EXPECT().LookupBp("B", "v2").Return(bpB, nil)
					executor.EXPECT().Build(*bpB, gomock.Any(), gomock.Any()).Return(buildpack.BuildOutputs{}, errors.New("some error"))

					if _, err := builder.Build(); err == nil {
						t.Fatal("Expected error.\n")
					} else if !strings.Contains(err.Error(), "some error") {
						t.Fatalf("Incorrect error: %s\n", err)
					}
				})
			})
		})

		when("platform api < 0.4", func() {
			it.Before(func() {
				builder.Platform = platform.NewPlatform("0.3")
			})

			when("build metadata", func() {
				when("bom", func() {
					it("converts metadata.version to top level version", func() {
						bpA := &buildpack.BpDescriptor{Buildpack: buildpack.BpInfo{BaseInfo: buildpack.BaseInfo{ID: "A", Version: "v1"}}}
						dirStore.EXPECT().LookupBp("A", "v1").Return(bpA, nil)
						executor.EXPECT().Build(*bpA, gomock.Any(), gomock.Any()).Return(buildpack.BuildOutputs{
							LaunchBOM: []buildpack.BOMEntry{
								{
									Require: buildpack.Require{
										Name:     "dep1",
										Metadata: map[string]interface{}{"version": string("v1")},
									},
									Buildpack: buildpack.GroupElement{ID: "A", Version: "v1"},
								},
							},
						}, nil)
						bpB := &buildpack.BpDescriptor{Buildpack: buildpack.BpInfo{BaseInfo: buildpack.BaseInfo{ID: "B", Version: "v1"}}}
						dirStore.EXPECT().LookupBp("B", "v2").Return(bpB, nil)
						executor.EXPECT().Build(*bpB, gomock.Any(), gomock.Any())

						metadata, err := builder.Build()
						h.AssertNil(t, err)

						if s := cmp.Diff(metadata.BOM, []buildpack.BOMEntry{
							{
								Require: buildpack.Require{
									Name:     "dep1",
									Version:  "v1",
									Metadata: map[string]interface{}{"version": string("v1")},
								},
								Buildpack: buildpack.GroupElement{ID: "A", Version: "v1"},
							},
						}); s != "" {
							t.Fatalf("Unexpected:\n%s\n", s)
						}
					})
				})
			})
		})

		when("platform api < 0.6", func() {
			it.Before(func() {
				builder.Platform = platform.NewPlatform("0.5")
			})

			when("there is a web process", func() {
				when("buildpack API >= 0.6", func() {
					it.Before(func() {
						builder.Group.Group = []buildpack.GroupElement{
							{ID: "A", Version: "v1", API: api.Buildpack.Latest().String()},
						}
					})

					it("does not set it as a default process", func() {
						bpA := &buildpack.BpDescriptor{Buildpack: buildpack.BpInfo{BaseInfo: buildpack.BaseInfo{ID: "A", Version: "v1"}}}
						dirStore.EXPECT().LookupBp("A", "v1").Return(bpA, nil)
						executor.EXPECT().Build(*bpA, gomock.Any(), gomock.Any()).Return(buildpack.BuildOutputs{
							Processes: []launch.Process{
								{
									Type:        "web",
									Command:     []string{"web-cmd"},
									Args:        []string{"web-arg"},
									Direct:      false,
									BuildpackID: "A",
									Default:     false,
								},
							},
						}, nil)

						metadata, err := builder.Build()
						h.AssertNil(t, err)

						if s := cmp.Diff(metadata.Processes, []launch.Process{
							{
								Type:        "web",
								Command:     []string{"web-cmd"},
								Args:        []string{"web-arg"},
								Direct:      false,
								BuildpackID: "A",
								Default:     false,
							},
						}, processCmpOpts...); s != "" {
							t.Fatalf("Unexpected:\n%s\n", s)
						}
						h.AssertEq(t, metadata.BuildpackDefaultProcessType, "")
					})
				})

				when("buildpack api < 0.6", func() {
					it.Before(func() {
						builder.Group.Group = []buildpack.GroupElement{
							{ID: "A", Version: "v1", API: "0.5"},
						}
					})

					it("does not set it as a default process", func() {
						bpA := &buildpack.BpDescriptor{Buildpack: buildpack.BpInfo{BaseInfo: buildpack.BaseInfo{ID: "A", Version: "v1"}}}
						dirStore.EXPECT().LookupBp("A", "v1").Return(bpA, nil)
						executor.EXPECT().Build(*bpA, gomock.Any(), gomock.Any()).Return(buildpack.BuildOutputs{
							Processes: []launch.Process{
								{
									Type:        "web",
									Command:     []string{"web-cmd"},
									Args:        []string{"web-arg"},
									Direct:      false,
									BuildpackID: "A",
									Default:     false,
								},
							},
						}, nil)

						metadata, err := builder.Build()
						h.AssertNil(t, err)

						if s := cmp.Diff(metadata.Processes, []launch.Process{
							{
								Type:        "web",
								Command:     []string{"web-cmd"},
								Args:        []string{"web-arg"},
								Direct:      false,
								BuildpackID: "A",
								Default:     false,
							},
						}, processCmpOpts...); s != "" {
							t.Fatalf("Unexpected:\n%s\n", s)
						}
						h.AssertEq(t, metadata.BuildpackDefaultProcessType, "")
					})
				})
			})
		})

		when("platform api < 0.9", func() {
			it.Before(func() {
				builder.Platform = platform.NewPlatform("0.8")
			})

			when("build metadata", func() {
				when("bom", func() {
					it("aggregates boms from each buildpack", func() {
						builder.Group.Group = []buildpack.GroupElement{
							{ID: "A", Version: "v1", API: "0.5", Homepage: "Buildpack A Homepage"},
							{ID: "B", Version: "v2", API: "0.2"},
						}

						bpA := &buildpack.BpDescriptor{Buildpack: buildpack.BpInfo{BaseInfo: buildpack.BaseInfo{ID: "A", Version: "v1"}}}
						dirStore.EXPECT().LookupBp("A", "v1").Return(bpA, nil)
						executor.EXPECT().Build(*bpA, gomock.Any(), gomock.Any()).Return(buildpack.BuildOutputs{
							LaunchBOM: []buildpack.BOMEntry{
								{
									Require: buildpack.Require{
										Name:     "dep1",
										Metadata: map[string]interface{}{"version": "v1"},
									},
									Buildpack: buildpack.GroupElement{ID: "A", Version: "v1"},
								},
							},
						}, nil)
						bpB := &buildpack.BpDescriptor{Buildpack: buildpack.BpInfo{BaseInfo: buildpack.BaseInfo{ID: "B", Version: "v1"}}}
						dirStore.EXPECT().LookupBp("B", "v2").Return(bpB, nil)
						executor.EXPECT().Build(*bpB, gomock.Any(), gomock.Any()).Return(buildpack.BuildOutputs{
							LaunchBOM: []buildpack.BOMEntry{
								{
									Require: buildpack.Require{
										Name:     "dep2",
										Metadata: map[string]interface{}{"version": "v1"},
									},
									Buildpack: buildpack.GroupElement{ID: "B", Version: "v2"},
								},
							},
						}, nil)

						metadata, err := builder.Build()
						h.AssertNil(t, err)

						if s := cmp.Diff(metadata.BOM, []buildpack.BOMEntry{
							{
								Require: buildpack.Require{
									Name:     "dep1",
									Version:  "",
									Metadata: map[string]interface{}{"version": string("v1")},
								},
								Buildpack: buildpack.GroupElement{ID: "A", Version: "v1"},
							},
							{
								Require: buildpack.Require{
									Name:     "dep2",
									Version:  "",
									Metadata: map[string]interface{}{"version": string("v1")},
								},
								Buildpack: buildpack.GroupElement{ID: "B", Version: "v2"},
							},
						}); s != "" {
							t.Fatalf("Unexpected:\n%s\n", s)
						}

						t.Log("it does not save the aggregated legacy launch bom to <layers>/sbom/launch/sbom.legacy.json")
						h.AssertPathDoesNotExist(t, filepath.Join(builder.LayersDir, "sbom", "launch", "sbom.legacy.json"))

						t.Log("it does not save the aggregated legacy build bom to <layers>/sbom/build/sbom.legacy.json")
						h.AssertPathDoesNotExist(t, filepath.Join(builder.LayersDir, "sbom", "build", "sbom.legacy.json"))
					})
				})
			})
		})
	})
}<|MERGE_RESOLUTION|>--- conflicted
+++ resolved
@@ -35,18 +35,11 @@
 	spec.Run(t, "Builder", testBuilder, spec.Report(report.Terminal{}))
 }
 
-<<<<<<< HEAD
-=======
-//go:generate mockgen -package testmock -destination testmock/env.go github.com/buildpacks/lifecycle BuildEnv
-//go:generate mockgen -package testmock -destination testmock/dir_store.go github.com/buildpacks/lifecycle DirStore
-//go:generate mockgen -package testmock -destination testmock/build_module.go github.com/buildpacks/lifecycle/buildpack BuildModule
-
 // RawCommandValue should be ignored because it is a toml.Primitive that has not been exported.
 var processCmpOpts = []cmp.Option{
 	cmpopts.IgnoreFields(launch.Process{}, "RawCommandValue"),
 }
 
->>>>>>> 5fa84a4c
 func testBuilder(t *testing.T, when spec.G, it spec.S) {
 	var (
 		mockCtrl       *gomock.Controller
