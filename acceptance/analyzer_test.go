package acceptance

import (
	"fmt"
	"math/rand"
	"os"
	"os/exec"
	"path/filepath"
	"runtime"
	"strings"
	"testing"
	"time"

	"github.com/BurntSushi/toml"
	"github.com/sclevine/spec"
	"github.com/sclevine/spec/report"

	"github.com/buildpacks/lifecycle/api"
	"github.com/buildpacks/lifecycle/platform"
	h "github.com/buildpacks/lifecycle/testhelpers"
)

var cacheFixtureDir string

var (
	analyzeImage          string
	analyzeRegAuthConfig  string
	analyzeRegNetwork     string
	analyzerPath          string
	analyzeDaemonFixtures *daemonImageFixtures
	analyzeRegFixtures    *regImageFixtures
	analyzeTest           *PhaseTest
)

func TestAnalyzer(t *testing.T) {
	rand.Seed(time.Now().UTC().UnixNano())

	testImageDockerContext := filepath.Join("testdata", "analyzer")
	analyzeTest = NewPhaseTest(t, "analyzer", testImageDockerContext)
	analyzeTest.Start(t)
	defer analyzeTest.Stop(t)

	analyzeImage = analyzeTest.testImageRef
	analyzerPath = analyzeTest.containerBinaryPath
	cacheFixtureDir = filepath.Join("testdata", "cache-dir")
	analyzeRegAuthConfig = analyzeTest.targetRegistry.authConfig
	analyzeRegNetwork = analyzeTest.targetRegistry.network
	analyzeDaemonFixtures = analyzeTest.targetDaemon.fixtures
	analyzeRegFixtures = analyzeTest.targetRegistry.fixtures

	for _, platformAPI := range api.Platform.Supported {
		spec.Run(t, "acceptance-analyzer/"+platformAPI.String(), testAnalyzerFunc(platformAPI.String()), spec.Parallel(), spec.Report(report.Terminal{}))
	}
}

func testAnalyzerFunc(platformAPI string) func(t *testing.T, when spec.G, it spec.S) {
	return func(t *testing.T, when spec.G, it spec.S) {
		var copyDir, containerName, cacheVolume string

		it.Before(func() {
			containerName = "test-container-" + h.RandString(10)
			var err error
			copyDir, err = os.MkdirTemp("", "test-docker-copy-")
			h.AssertNil(t, err)
		})

		it.After(func() {
			if h.DockerContainerExists(t, containerName) {
				h.Run(t, exec.Command("docker", "rm", containerName))
			}
			if h.DockerVolumeExists(t, cacheVolume) {
				h.DockerVolumeRemove(t, cacheVolume)
			}
			os.RemoveAll(copyDir)
		})

		when("called without an app image", func() {
			it("errors", func() {
				cmd := exec.Command(
					"docker", "run", "--rm",
					"--env", "CNB_PLATFORM_API="+platformAPI,
					analyzeImage,
					ctrPath(analyzerPath),
				) // #nosec G204
				output, err := cmd.CombinedOutput()

				h.AssertNotNil(t, err)
				expected := "failed to parse arguments: received 0 arguments, but expected 1"
				h.AssertStringContains(t, string(output), expected)
			})
		})

		when("called with group", func() {
			it("errors", func() {
				h.SkipIf(t, api.MustParse(platformAPI).LessThan("0.7"), "Platform API < 0.7 accepts a -group flag")
				cmd := exec.Command(
					"docker", "run", "--rm",
					"--env", "CNB_PLATFORM_API="+platformAPI,
					analyzeImage,
					ctrPath(analyzerPath),
					"-group", "group.toml",
					"some-image",
				) // #nosec G204
				output, err := cmd.CombinedOutput()

				h.AssertNotNil(t, err)
				expected := "flag provided but not defined: -group"
				h.AssertStringContains(t, string(output), expected)
			})
		})

		when("called with skip layers", func() {
			it("errors", func() {
				h.SkipIf(t,
					api.MustParse(platformAPI).LessThan("0.7") || api.MustParse(platformAPI).AtLeast("0.9"),
					"Platform API < 0.7 or Platform API > 0.9 accepts a -skip-layers flag")
				cmd := exec.Command(
					"docker", "run", "--rm",
					"--env", "CNB_PLATFORM_API="+platformAPI,
					analyzeImage,
					ctrPath(analyzerPath),
					"-skip-layers",
					"some-image",
				) // #nosec G204
				output, err := cmd.CombinedOutput()

				h.AssertNotNil(t, err)
				expected := "flag provided but not defined: -skip-layers"
				h.AssertStringContains(t, string(output), expected)
			})
		})

		when("called with cache dir", func() {
			it("errors", func() {
				h.SkipIf(t, api.MustParse(platformAPI).LessThan("0.7"), "Platform API < 0.7 accepts a -cache-dir flag")
				cmd := exec.Command(
					"docker", "run", "--rm",
					"--env", "CNB_PLATFORM_API="+platformAPI,
					analyzeImage,
					ctrPath(analyzerPath),
					"-cache-dir", "/cache",
					"some-image",
				) // #nosec G204
				output, err := cmd.CombinedOutput()

				h.AssertNotNil(t, err)
				expected := "flag provided but not defined: -cache-dir"
				h.AssertStringContains(t, string(output), expected)
			})
		})

		when("the provided layers directory isn't writeable", func() {
			it("recursively chowns the directory", func() {
				h.SkipIf(t, runtime.GOOS == "windows", "Not relevant on Windows")

				var analyzeFlags []string
				if api.MustParse(platformAPI).AtLeast("0.7") {
					analyzeFlags = append(analyzeFlags, []string{"-run-image", analyzeRegFixtures.ReadOnlyRunImage}...)
				}

				output := h.DockerRun(t,
					analyzeImage,
					h.WithFlags(
						"--env", "CNB_PLATFORM_API="+platformAPI,
						"--env", "CNB_REGISTRY_AUTH="+analyzeRegAuthConfig,
						"--network", analyzeRegNetwork,
					),
					h.WithBash(
						fmt.Sprintf("chown -R 9999:9999 /layers; chmod -R 775 /layers; %s %s %s; ls -al /layers",
							analyzerPath,
							flatPrint(analyzeFlags),
							analyzeRegFixtures.SomeAppImage),
					),
				)

				h.AssertMatch(t, output, "2222 3333 .+ \\.")
				h.AssertMatch(t, output, "2222 3333 .+ group.toml")
			})
		})

		when("group path is provided", func() {
			it("uses the provided group path", func() {
				h.SkipIf(t, api.MustParse(platformAPI).AtLeast("0.7"), "Platform API >= 0.7 does not accept a -group flag")

				h.DockerSeedRunAndCopy(t,
					containerName,
					cacheFixtureDir, ctrPath("/cache"),
					copyDir, ctrPath("/layers"),
					analyzeImage,
					h.WithFlags(
						"--env", "CNB_PLATFORM_API="+platformAPI,
					),
					h.WithArgs(
						ctrPath(analyzerPath),
						"-cache-dir", ctrPath("/cache"),
						"-group", ctrPath("/layers/other-group.toml"),
						"some-image",
					),
				)

				h.AssertPathExists(t, filepath.Join(copyDir, "layers", "some-other-buildpack-id"))
				h.AssertPathDoesNotExist(t, filepath.Join(copyDir, "layers", "some-buildpack-id"))
			})

			when("group contains unsupported buildpacks", func() {
				it("errors", func() {
					h.SkipIf(t, api.MustParse(platformAPI).AtLeast("0.7"), "Platform API >= 0.7 does not accept a -group flag")

					cmd := exec.Command(
						"docker", "run", "--rm",
						"--env", "CNB_PLATFORM_API="+platformAPI,
						analyzeImage,
						ctrPath(analyzerPath),
						"-group", ctrPath("/layers/unsupported-group.toml"),
						"some-image",
					) // #nosec G204
					output, err := cmd.CombinedOutput()

					h.AssertNotNil(t, err)
					failErr, ok := err.(*exec.ExitError)
					if !ok {
						t.Fatalf("expected an error of type exec.ExitError")
					}
					h.AssertEq(t, failErr.ExitCode(), 12) // platform code for buildpack api incompatibility
					expected := "buildpack API version '0.1' is incompatible with the lifecycle"
					h.AssertStringContains(t, string(output), expected)
				})
			})
		})

		when("analyzed path is provided", func() {
			it("uses the provided analyzed path", func() {
				analyzeFlags := []string{"-analyzed", ctrPath("/some-dir/some-analyzed.toml")}
				if api.MustParse(platformAPI).AtLeast("0.7") {
					analyzeFlags = append(analyzeFlags, "-run-image", analyzeRegFixtures.ReadOnlyRunImage)
				}

				var execArgs []string
				execArgs = append([]string{ctrPath(analyzerPath)}, analyzeFlags...)
				execArgs = append(execArgs, analyzeRegFixtures.SomeAppImage)

				h.DockerRunAndCopy(t,
					containerName,
					copyDir,
					ctrPath("/some-dir/some-analyzed.toml"),
					analyzeImage,
					h.WithFlags(
						"--env", "CNB_PLATFORM_API="+platformAPI,
						"--env", "CNB_REGISTRY_AUTH="+analyzeRegAuthConfig,
						"--network", analyzeRegNetwork,
					),
					h.WithArgs(execArgs...),
				)

				assertAnalyzedMetadata(t, filepath.Join(copyDir, "some-analyzed.toml"))
			})
		})

		it("drops privileges", func() {
			h.SkipIf(t, runtime.GOOS == "windows", "Not relevant on Windows")

			analyzeArgs := []string{"-analyzed", "/some-dir/some-analyzed.toml"}
			if api.MustParse(platformAPI).AtLeast("0.7") {
				analyzeArgs = append(analyzeArgs, "-run-image", analyzeRegFixtures.ReadOnlyRunImage)
			}

			output := h.DockerRun(t,
				analyzeImage,
				h.WithFlags(
					"--env", "CNB_PLATFORM_API="+platformAPI,
					"--env", "CNB_REGISTRY_AUTH="+analyzeRegAuthConfig,
					"--network", analyzeRegNetwork,
				),
				h.WithBash(
					fmt.Sprintf("%s %s %s; ls -al /some-dir",
						ctrPath(analyzerPath),
						flatPrint(analyzeArgs),
						analyzeRegFixtures.SomeAppImage,
					),
				),
			)

			h.AssertMatch(t, output, "2222 3333 .+ some-analyzed.toml")
		})

		when("run image", func() {
			when("provided", func() {
				it("is recorded in analyzed.toml", func() {
					h.SkipIf(t, api.MustParse(platformAPI).LessThan("0.7"), "Platform API < 0.7 does not accept run image")

					h.DockerRunAndCopy(t,
						containerName,
						copyDir,
						ctrPath("/layers/analyzed.toml"),
						analyzeImage,
						h.WithFlags(
							"--env", "CNB_PLATFORM_API="+platformAPI,
							"--env", "CNB_REGISTRY_AUTH="+analyzeRegAuthConfig,
							"--network", analyzeRegNetwork,
						),
						h.WithArgs(ctrPath(analyzerPath), "-run-image", analyzeRegFixtures.ReadOnlyRunImage, analyzeRegFixtures.SomeAppImage),
					)

					analyzedMD := assertAnalyzedMetadata(t, filepath.Join(copyDir, "analyzed.toml"))
					h.AssertStringContains(t, analyzedMD.RunImage.Reference, analyzeRegFixtures.ReadOnlyRunImage+"@sha256:")
				})
			})

			when("not provided", func() {
				it("falls back to CNB_RUN_IMAGE", func() {
					h.SkipIf(t, api.MustParse(platformAPI).LessThan("0.7"), "Platform API < 0.7 does not accept run image")

					h.DockerRunAndCopy(t,
						containerName,
						copyDir,
						ctrPath("/layers/analyzed.toml"),
						analyzeImage,
						h.WithFlags(
							"--env", "CNB_PLATFORM_API="+platformAPI,
							"--env", "CNB_REGISTRY_AUTH="+analyzeRegAuthConfig,
							"--env", "CNB_RUN_IMAGE="+analyzeRegFixtures.ReadOnlyRunImage,
							"--network", analyzeRegNetwork,
						),
						h.WithArgs(ctrPath(analyzerPath), analyzeRegFixtures.SomeAppImage),
					)

					analyzedMD := assertAnalyzedMetadata(t, filepath.Join(copyDir, "analyzed.toml"))
					h.AssertStringContains(t, analyzedMD.RunImage.Reference, analyzeRegFixtures.ReadOnlyRunImage+"@sha256:")
				})
			})
		})

		when("daemon case", func() {
			it("writes analyzed.toml", func() {
				analyzeFlags := []string{"-daemon"}
				if api.MustParse(platformAPI).AtLeast("0.7") {
					analyzeFlags = append(analyzeFlags, []string{"-run-image", "some-run-image"}...)
				}

				var execArgs []string
				execArgs = append([]string{ctrPath(analyzerPath)}, analyzeFlags...)
				execArgs = append(execArgs, analyzeRegFixtures.ReadOnlyAppImage)

				h.DockerRunAndCopy(t,
					containerName,
					copyDir,
					ctrPath("/layers/analyzed.toml"),
					analyzeImage,
					h.WithFlags(append(
						dockerSocketMount,
						"--env", "CNB_PLATFORM_API="+platformAPI,
					)...),
					h.WithArgs(execArgs...),
				)

				assertAnalyzedMetadata(t, filepath.Join(copyDir, "analyzed.toml"))
			})

			when("app image exists", func() {
				it("does not restore app metadata", func() {
					h.SkipIf(t, api.MustParse(platformAPI).LessThan("0.7"), "Platform API < 0.7 restores app metadata")

					analyzeFlags := []string{"-daemon", "-run-image", "some-run-image"}

					var execArgs []string
					execArgs = append([]string{ctrPath(analyzerPath)}, analyzeFlags...)
					execArgs = append(execArgs, analyzeDaemonFixtures.AppImage)

					output := h.DockerRunAndCopy(t,
						containerName,
						copyDir,
						ctrPath("/layers"),
						analyzeImage,
						h.WithFlags(append(
							dockerSocketMount,
							"--env", "CNB_PLATFORM_API="+platformAPI,
						)...),
						h.WithArgs(execArgs...),
					)

					assertNoRestoreOfAppMetadata(t, copyDir, output)
				})

				it("restores app metadata", func() {
					h.SkipIf(t, api.MustParse(platformAPI).AtLeast("0.7"), "Platform API >= 0.7 does not restore app metadata")
					output := h.DockerRunAndCopy(t,
						containerName,
						copyDir,
						ctrPath("/layers"),
						analyzeImage,
						h.WithFlags(append(
							dockerSocketMount,
							"--env", "CNB_PLATFORM_API="+platformAPI,
						)...),
						h.WithArgs(
							ctrPath(analyzerPath),
							"-daemon",
							analyzeDaemonFixtures.AppImage,
						),
					)

					assertLogsAndRestoresAppMetadata(t, copyDir, output)
				})

				when("skip layers is provided", func() {
					it("writes analyzed.toml and does not write buildpack layer metadata", func() {
						h.SkipIf(t, api.MustParse(platformAPI).AtLeast("0.7"), "Platform API >= 0.7 does not accept a -skip-layers flag")
						output := h.DockerRunAndCopy(t,
							containerName,
							copyDir,
							ctrPath("/layers"),
							analyzeImage,
							h.WithFlags(append(
								dockerSocketMount,
								"--env", "CNB_PLATFORM_API="+platformAPI,
							)...),
							h.WithArgs(
								ctrPath(analyzerPath),
								"-daemon",
								"-skip-layers",
								analyzeDaemonFixtures.AppImage,
							),
						)

						assertAnalyzedMetadata(t, filepath.Join(copyDir, "layers", "analyzed.toml"))
						assertWritesStoreTomlOnly(t, copyDir, output)
					})
				})
			})

			when("cache is provided", func() {
				when("cache image case", func() {
					when("cache image is in a daemon", func() {
						it("ignores the cache", func() {
							h.SkipIf(t, api.MustParse(platformAPI).AtLeast("0.7"), "Platform API >= 0.7 does not read from the cache")

							h.DockerRunAndCopy(t,
								containerName,
								copyDir,
								ctrPath("/layers"),
								analyzeImage,
								h.WithFlags(append(
									dockerSocketMount,
									"--env", "CNB_PLATFORM_API="+platformAPI,
								)...),
								h.WithArgs(
									ctrPath(analyzerPath),
									"-daemon",
									"-cache-image", analyzeDaemonFixtures.CacheImage,
									"some-image",
								),
							)

							h.AssertPathDoesNotExist(t, filepath.Join(copyDir, "layers", "some-buildpack-id", "some-layer.sha"))
							h.AssertPathDoesNotExist(t, filepath.Join(copyDir, "layers", "some-buildpack-id", "some-layer.toml"))
						})
					})

					when("cache image is in a registry", func() {
						when("auth registry", func() {
							when("registry creds are provided in CNB_REGISTRY_AUTH", func() {
								it("restores cache metadata", func() {
									h.SkipIf(t, api.MustParse(platformAPI).AtLeast("0.7"), "Platform API >= 0.7 does not read from the cache")
									output := h.DockerRunAndCopy(t,
										containerName,
										copyDir,
										"/layers",
										analyzeImage,
										h.WithFlags(append(
											dockerSocketMount,
											"--env", "CNB_PLATFORM_API="+platformAPI,
											"--env", "CNB_REGISTRY_AUTH="+analyzeRegAuthConfig,
											"--network", analyzeRegNetwork,
										)...),
										h.WithArgs(
											ctrPath(analyzerPath),
											"-daemon",
											"-cache-image", analyzeRegFixtures.SomeCacheImage,
											analyzeRegFixtures.SomeAppImage,
										),
									)

									assertLogsAndRestoresCacheMetadata(t, copyDir, output)
								})
							})

							when("registry creds are provided in the docker config.json", func() {
								it("restores cache metadata", func() {
									h.SkipIf(t, api.MustParse(platformAPI).AtLeast("0.7"), "Platform API >= 0.7 does not read from the cache")
									output := h.DockerRunAndCopy(t,
										containerName,
										copyDir,
										ctrPath("/layers"),
										analyzeImage,
										h.WithFlags(
											"--env", "CNB_PLATFORM_API="+platformAPI,
											"--env", "DOCKER_CONFIG=/docker-config",
											"--network", analyzeRegNetwork,
										),
										h.WithArgs(
											ctrPath(analyzerPath),
											"-cache-image",
											analyzeRegFixtures.SomeCacheImage,
											analyzeRegFixtures.SomeAppImage,
										),
									)

									assertLogsAndRestoresCacheMetadata(t, copyDir, output)
								})
							})
						})

						when("no auth registry", func() {
							it("restores cache metadata", func() {
								h.SkipIf(t, api.MustParse(platformAPI).AtLeast("0.7"), "Platform API >= 0.7 does not read from the cache")
								output := h.DockerRunAndCopy(t,
									containerName,
									copyDir,
									ctrPath("/layers"),
									analyzeImage,
									h.WithFlags(append(
										dockerSocketMount,
										"--env", "CNB_PLATFORM_API="+platformAPI,
										"--network", analyzeRegNetwork,
									)...),
									h.WithArgs(
										ctrPath(analyzerPath),
										"-daemon",
										"-cache-image",
										analyzeRegFixtures.ReadOnlyCacheImage,
										analyzeRegFixtures.ReadOnlyAppImage,
									),
								)

								assertLogsAndRestoresCacheMetadata(t, copyDir, output)
							})
						})
					})
				})

				when("cache directory case", func() {
					it("restores cache metadata", func() {
						h.SkipIf(t, api.MustParse(platformAPI).AtLeast("0.7"), "Platform API >= 0.7 does not read from the cache")
						output := h.DockerSeedRunAndCopy(t,
							containerName,
							cacheFixtureDir, ctrPath("/cache"),
							copyDir, ctrPath("/layers"),
							analyzeImage,
							h.WithFlags(append(
								dockerSocketMount,
								"--env", "CNB_PLATFORM_API="+platformAPI,
							)...),
							h.WithArgs(
								ctrPath(analyzerPath),
								"-daemon",
								"-cache-dir", ctrPath("/cache"),
								"some-image",
							),
						)

						assertLogsAndRestoresCacheMetadata(t, copyDir, output)
					})

					when("the provided cache directory isn't writeable by the CNB user's group", func() {
						it("recursively chowns the directory", func() {
							h.SkipIf(t, api.MustParse(platformAPI).AtLeast("0.7"), "Platform API >= 0.7 does not read from the cache")
							h.SkipIf(t, runtime.GOOS == "windows", "Not relevant on Windows")

							cacheVolume := h.SeedDockerVolume(t, cacheFixtureDir)
							defer h.DockerVolumeRemove(t, cacheVolume)

							output := h.DockerRun(t,
								analyzeImage,
								h.WithFlags(append(
									dockerSocketMount,
									"--env", "CNB_PLATFORM_API="+platformAPI,
									"--volume", cacheVolume+":/cache",
								)...),
								h.WithBash(
									fmt.Sprintf("chown -R 9999:9999 /cache; chmod -R 775 /cache; %s -daemon -cache-dir /cache some-image; ls -alR /cache", analyzerPath),
								),
							)

							h.AssertMatch(t, output, "2222 3333 .+ \\.")
							h.AssertMatch(t, output, "2222 3333 .+ committed")
							h.AssertMatch(t, output, "2222 3333 .+ staging")
						})
					})

					when("the provided cache directory is writeable by the CNB user's group", func() {
						it("doesn't chown the directory", func() {
							h.SkipIf(t, runtime.GOOS == "windows", "Not relevant on Windows")
							h.SkipIf(t, api.MustParse(platformAPI).AtLeast("0.7"), "Platform API >= 0.7 does not read from the cache")

							cacheVolume := h.SeedDockerVolume(t, cacheFixtureDir)
							defer h.DockerVolumeRemove(t, cacheVolume)

							output := h.DockerRun(t,
								analyzeImage,
								h.WithFlags(append(
									dockerSocketMount,
									"--env", "CNB_PLATFORM_API="+platformAPI,
									"--volume", cacheVolume+":/cache",
								)...),
								h.WithBash(
									fmt.Sprintf("chown -R 9999:3333 /cache; chmod -R 775 /cache; %s -daemon -cache-dir /cache some-image; ls -alR /cache", analyzerPath),
								),
							)

							h.AssertMatch(t, output, "9999 3333 .+ \\.")
							h.AssertMatch(t, output, "9999 3333 .+ committed")
							h.AssertMatch(t, output, "2222 3333 .+ staging")
						})
					})
				})
			})
		})

		when("registry case", func() {
			it("writes analyzed.toml", func() {
				var analyzeFlags []string
				if api.MustParse(platformAPI).AtLeast("0.7") {
					analyzeFlags = append(analyzeFlags, []string{"-run-image", analyzeRegFixtures.ReadOnlyRunImage}...)
				}

				var execArgs []string
				execArgs = append([]string{ctrPath(analyzerPath)}, analyzeFlags...)
				execArgs = append(execArgs, analyzeRegFixtures.SomeAppImage)

				h.DockerRunAndCopy(t,
					containerName,
					copyDir,
					ctrPath("/layers/analyzed.toml"),
					analyzeImage,
					h.WithFlags(
						"--env", "CNB_PLATFORM_API="+platformAPI,
						"--env", "CNB_REGISTRY_AUTH="+analyzeRegAuthConfig,
						"--network", analyzeRegNetwork,
					),
					h.WithArgs(execArgs...),
				)

				assertAnalyzedMetadata(t, filepath.Join(copyDir, "analyzed.toml"))
			})

			when("app image exists", func() {
				when("auth registry", func() {
					when("registry creds are provided in CNB_REGISTRY_AUTH", func() {
						it("restores app metadata", func() {
							h.SkipIf(t, api.MustParse(platformAPI).AtLeast("0.7"), "Platform API >= 0.7 does not read app layer metadata")
							output := h.DockerRunAndCopy(t,
								containerName,
								copyDir,
								ctrPath("/layers"),
								analyzeImage,
								h.WithFlags(
									"--env", "CNB_PLATFORM_API="+platformAPI,
									"--env", "CNB_REGISTRY_AUTH="+analyzeRegAuthConfig,
									"--network", analyzeRegNetwork,
								),
								h.WithArgs(
									ctrPath(analyzerPath),
									analyzeRegFixtures.SomeAppImage,
								),
							)

							assertLogsAndRestoresAppMetadata(t, copyDir, output)
						})
					})

					when("registry creds are provided in the docker config.json", func() {
						it("restores app metadata", func() {
							h.SkipIf(t, api.MustParse(platformAPI).AtLeast("0.7"), "Platform API >= 0.7 does not read app layer metadata")
							output := h.DockerRunAndCopy(t,
								containerName,
								copyDir,
								ctrPath("/layers"),
								analyzeImage,
								h.WithFlags(
									"--env", "CNB_PLATFORM_API="+platformAPI,
									"--env", "DOCKER_CONFIG=/docker-config",
									"--network", analyzeRegNetwork,
								),
								h.WithArgs(
									ctrPath(analyzerPath),
									analyzeRegFixtures.SomeAppImage,
								),
							)

							assertLogsAndRestoresAppMetadata(t, copyDir, output)
						})
					})

					when("skip layers is provided", func() {
						it("writes analyzed.toml and does not write buildpack layer metadata", func() {
							h.SkipIf(t, api.MustParse(platformAPI).AtLeast("0.7"), "Platform API >= 0.7 does not accept a -skip-layers flag")
							output := h.DockerRunAndCopy(t,
								containerName,
								copyDir,
								ctrPath("/layers"),
								analyzeImage,
								h.WithFlags(
									"--env", "CNB_PLATFORM_API="+platformAPI,
									"--env", "CNB_REGISTRY_AUTH="+analyzeRegAuthConfig,
									"--network", analyzeRegNetwork,
								),
								h.WithArgs(
									ctrPath(analyzerPath),
									"-skip-layers",
									analyzeRegFixtures.SomeAppImage,
								),
							)

							assertAnalyzedMetadata(t, filepath.Join(copyDir, "layers", "analyzed.toml"))
							assertWritesStoreTomlOnly(t, copyDir, output)
						})
					})
				})

				when("no auth registry", func() {
					it("restores app metadata", func() {
						h.SkipIf(t, api.MustParse(platformAPI).AtLeast("0.7"), "Platform API >= 0.7 does not read app layer metadata")

						output := h.DockerRunAndCopy(t,
							containerName,
							copyDir,
							ctrPath("/layers"),
							analyzeImage,
							h.WithFlags(
								"--env", "CNB_PLATFORM_API="+platformAPI,
								"--network", analyzeRegNetwork,
							),
							h.WithArgs(
								ctrPath(analyzerPath),
								analyzeRegFixtures.ReadOnlyAppImage,
							),
						)

						assertLogsAndRestoresAppMetadata(t, copyDir, output)
					})

					when("skip layers is provided", func() {
						it("writes analyzed.toml and does not write buildpack layer metadata", func() {
							h.SkipIf(t, api.MustParse(platformAPI).AtLeast("0.7"), "Platform API >= 0.7 does not accept a -skip-layers flag")
							output := h.DockerRunAndCopy(t,
								containerName,
								copyDir,
								ctrPath("/layers"),
								analyzeImage,
								h.WithFlags(
									"--env", "CNB_PLATFORM_API="+platformAPI,
									"--network", analyzeRegNetwork,
								),
								h.WithArgs(
									ctrPath(analyzerPath),
									"-skip-layers",
									analyzeRegFixtures.ReadOnlyAppImage,
								),
							)

							assertAnalyzedMetadata(t, filepath.Join(copyDir, "layers", "analyzed.toml"))
							assertWritesStoreTomlOnly(t, copyDir, output)
						})
					})
				})
			})

			when("called with previous image", func() {
				it.Before(func() {
					h.SkipIf(t, api.MustParse(platformAPI).LessThan("0.7"), "Platform API < 0.7 does not support -previous-image")
				})

				when("auth registry", func() {
					when("the destination image does not exist", func() {
						it("writes analyzed.toml with previous image identifier", func() {
							analyzeFlags := []string{"-previous-image", analyzeRegFixtures.ReadWriteAppImage}
							if api.MustParse(platformAPI).AtLeast("0.7") {
								analyzeFlags = append(analyzeFlags, []string{"-run-image", analyzeRegFixtures.ReadOnlyRunImage}...)
							}

							var execArgs []string
							execArgs = append([]string{ctrPath(analyzerPath)}, analyzeFlags...)
							execArgs = append(execArgs, analyzeRegFixtures.ReadWriteOtherAppImage)

							h.DockerRunAndCopy(t,
								containerName,
								copyDir,
								ctrPath("/layers/analyzed.toml"),
								analyzeImage,
								h.WithFlags(
									"--env", "CNB_PLATFORM_API="+platformAPI,
									"--env", "CNB_REGISTRY_AUTH="+analyzeRegAuthConfig,
									"--network", analyzeRegNetwork,
								),
								h.WithArgs(execArgs...),
							)
							analyzedMD := assertAnalyzedMetadata(t, filepath.Join(copyDir, "analyzed.toml"))
							h.AssertStringContains(t, analyzedMD.PreviousImage.Reference, analyzeRegFixtures.ReadWriteAppImage)
						})
					})

					when("the destination image exists", func() {
						it("writes analyzed.toml with previous image identifier", func() {
							analyzeFlags := []string{"-previous-image", analyzeRegFixtures.ReadWriteAppImage}
							if api.MustParse(platformAPI).AtLeast("0.7") {
								analyzeFlags = append(analyzeFlags, []string{"-run-image", analyzeRegFixtures.ReadOnlyRunImage}...)
							}

							var execArgs []string
							execArgs = append([]string{ctrPath(analyzerPath)}, analyzeFlags...)
							execArgs = append(execArgs, analyzeRegFixtures.ReadWriteOtherAppImage)

							h.DockerRunAndCopy(t,
								containerName,
								copyDir,
								ctrPath("/layers/analyzed.toml"),
								analyzeImage,
								h.WithFlags(
									"--env", "CNB_PLATFORM_API="+platformAPI,
									"--env", "CNB_REGISTRY_AUTH="+analyzeRegAuthConfig,
									"--network", analyzeRegNetwork,
								),
								h.WithArgs(execArgs...),
							)

							analyzedMD := assertAnalyzedMetadata(t, filepath.Join(copyDir, "analyzed.toml"))
							h.AssertStringContains(t, analyzedMD.PreviousImage.Reference, analyzeRegFixtures.ReadWriteAppImage)
						})
					})
				})
			})

			when("cache is provided", func() {
				when("cache image case", func() {
					when("auth registry", func() {
						when("registry creds are provided in CNB_REGISTRY_AUTH", func() {
							it("restores cache metadata", func() {
								h.SkipIf(t, api.MustParse(platformAPI).AtLeast("0.7"), "Platform API >= 0.7 does not read from the cache")
								output := h.DockerRunAndCopy(t,
									containerName,
									copyDir,
									ctrPath("/layers"),
									analyzeImage,
									h.WithFlags(
										"--env", "CNB_PLATFORM_API="+platformAPI,
										"--env", "CNB_REGISTRY_AUTH="+analyzeRegAuthConfig,
										"--network", analyzeRegNetwork,
									),
									h.WithArgs(
										ctrPath(analyzerPath),
										"-cache-image", analyzeRegFixtures.SomeCacheImage,
										"some-image",
									),
								)

								assertLogsAndRestoresCacheMetadata(t, copyDir, output)
							})
						})

						when("registry creds are provided in the docker config.json", func() {
							it("restores cache metadata", func() {
								h.SkipIf(t, api.MustParse(platformAPI).AtLeast("0.7"), "Platform API >= 0.7 does not read from the cache")
								output := h.DockerRunAndCopy(t,
									containerName,
									copyDir,
									ctrPath("/layers"),
									analyzeImage,
									h.WithFlags(
										"--env", "CNB_PLATFORM_API="+platformAPI,
										"--env", "DOCKER_CONFIG=/docker-config",
										"--network", analyzeRegNetwork,
									),
									h.WithArgs(
										ctrPath(analyzerPath),
										"-cache-image",
										analyzeRegFixtures.SomeCacheImage,
										analyzeRegFixtures.SomeAppImage,
									),
								)

								assertLogsAndRestoresCacheMetadata(t, copyDir, output)
							})
						})
					})

					when("no auth registry", func() {
						it("restores cache metadata", func() {
							h.SkipIf(t, api.MustParse(platformAPI).AtLeast("0.7"), "Platform API >= 0.7 does not read from the cache")

							output := h.DockerRunAndCopy(t,
								containerName,
								copyDir,
								ctrPath("/layers"),
								analyzeImage,
								h.WithFlags(
									"--env", "CNB_PLATFORM_API="+platformAPI,
									"--network", analyzeRegNetwork,
								),
								h.WithArgs(
									ctrPath(analyzerPath),
									"-cache-image", analyzeRegFixtures.ReadOnlyCacheImage,
									analyzeRegFixtures.ReadOnlyAppImage,
								),
							)

							assertLogsAndRestoresCacheMetadata(t, copyDir, output)
						})
					})
				})

				when("cache directory case", func() {
					it("restores cache metadata", func() {
						h.SkipIf(t, api.MustParse(platformAPI).AtLeast("0.7"), "Platform API >= 0.7 does not read from the cache")
						output := h.DockerSeedRunAndCopy(t,
							containerName,
							cacheFixtureDir, ctrPath("/cache"),
							copyDir, ctrPath("/layers"),
							analyzeImage,
							h.WithFlags(
								"--env", "CNB_PLATFORM_API="+platformAPI,
							),
							h.WithArgs(
								ctrPath(analyzerPath),
								"-cache-dir", ctrPath("/cache"),
								"some-image",
							),
						)

						assertLogsAndRestoresCacheMetadata(t, copyDir, output)
					})
				})
			})

			when("called with tag", func() {
				when("read/write access to registry", func() {
					it("passes read/write validation and writes analyzed.toml", func() {
						h.SkipIf(t, api.MustParse(platformAPI).LessThan("0.7"), "Platform API < 0.7 does not use tag flag")
						execArgs := []string{
							ctrPath(analyzerPath),
							"-tag", analyzeRegFixtures.ReadWriteOtherAppImage,
							analyzeRegFixtures.ReadWriteAppImage,
						}
						h.DockerRunAndCopy(t,
							containerName,
							copyDir,
							ctrPath("/layers/analyzed.toml"),
							analyzeImage,
							h.WithFlags(
								"--env", "CNB_PLATFORM_API="+platformAPI,
								"--env", "CNB_REGISTRY_AUTH="+analyzeRegAuthConfig,
								"--env", "CNB_RUN_IMAGE="+analyzeRegFixtures.ReadOnlyRunImage,
								"--network", analyzeRegNetwork,
							),
							h.WithArgs(execArgs...),
						)
						analyzedMD := assertAnalyzedMetadata(t, filepath.Join(copyDir, "analyzed.toml"))
						h.AssertStringContains(t, analyzedMD.PreviousImage.Reference, analyzeRegFixtures.ReadWriteAppImage)
					})
				})

				when("no read/write access to registry", func() {
					it("throws read/write error accessing destination tag", func() {
						h.SkipIf(t, api.MustParse(platformAPI).LessThan("0.7"), "Platform API < 0.7 does not use tag flag")
						cmd := exec.Command(
							"docker", "run", "--rm",
							"--env", "CNB_PLATFORM_API="+platformAPI,
							"--env", "CNB_RUN_IMAGE="+analyzeRegFixtures.ReadOnlyRunImage,
							"--name", containerName,
							"--network", analyzeRegNetwork,
							analyzeImage,
							ctrPath(analyzerPath),
							"-tag", analyzeRegFixtures.InaccessibleImage,
							analyzeRegFixtures.ReadWriteAppImage,
						) // #nosec G204
						output, err := cmd.CombinedOutput()

						h.AssertNotNil(t, err)
						expected := "validating registry write access: ensure registry read/write access to " + analyzeRegFixtures.InaccessibleImage
						h.AssertStringContains(t, string(output), expected)
					})
				})
			})
		})
	}
}

func assertAnalyzedMetadata(t *testing.T, path string) *platform.AnalyzedMetadata {
<<<<<<< HEAD
	contents, _ := os.ReadFile(path)
=======
	contents, err := ioutil.ReadFile(path)
	h.AssertNil(t, err)
>>>>>>> 8dfa73f4
	h.AssertEq(t, len(contents) > 0, true)

	var analyzedMD platform.AnalyzedMetadata
	_, err = toml.Decode(string(contents), &analyzedMD)
	h.AssertNil(t, err)

	return &analyzedMD
}

func assertLogsAndRestoresAppMetadata(t *testing.T, dir, output string) {
	layerFilenames := []string{
		"launch-layer.sha",
		"launch-layer.toml",
		"store.toml",
	}
	for _, filename := range layerFilenames {
		h.AssertPathExists(t, filepath.Join(dir, "layers", "some-buildpack-id", filename))
	}
	layerNames := []string{
		"launch-layer",
	}
	for _, layerName := range layerNames {
		h.AssertStringContains(t, output, fmt.Sprintf("Restoring metadata for \"some-buildpack-id:%s\"", layerName))
	}
}

func assertNoRestoreOfAppMetadata(t *testing.T, dir, output string) {
	layerFilenames := []string{
		"launch-build-cache-layer.sha",
		"launch-build-cache-layer.toml",
		"launch-cache-layer.sha",
		"launch-cache-layer.toml",
		"launch-layer.sha",
		"launch-layer.toml",
		"store.toml",
	}
	for _, filename := range layerFilenames {
		h.AssertPathDoesNotExist(t, filepath.Join(dir, "layers", "some-buildpack-id", filename))
	}
}

func assertLogsAndRestoresCacheMetadata(t *testing.T, dir, output string) {
	h.AssertPathExists(t, filepath.Join(dir, "layers", "some-buildpack-id", "some-layer.sha"))
	h.AssertPathExists(t, filepath.Join(dir, "layers", "some-buildpack-id", "some-layer.toml"))
	h.AssertStringContains(t, output, "Restoring metadata for \"some-buildpack-id:some-layer\" from cache")
}

func assertWritesStoreTomlOnly(t *testing.T, dir, output string) {
	h.AssertPathExists(t, filepath.Join(dir, "layers", "some-buildpack-id", "store.toml"))
	layerFilenames := []string{
		"launch-build-cache-layer.sha",
		"launch-build-cache-layer.toml",
		"launch-cache-layer.sha",
		"launch-cache-layer.toml",
		"launch-layer.sha",
		"launch-layer.toml",
	}
	for _, filename := range layerFilenames {
		h.AssertPathDoesNotExist(t, filepath.Join(dir, "layers", "some-buildpack-id", filename))
	}
	h.AssertStringContains(t, output, "Skipping buildpack layer analysis")
}

func flatPrint(arr []string) string {
	return strings.Join(arr, " ")
}<|MERGE_RESOLUTION|>--- conflicted
+++ resolved
@@ -985,12 +985,8 @@
 }
 
 func assertAnalyzedMetadata(t *testing.T, path string) *platform.AnalyzedMetadata {
-<<<<<<< HEAD
-	contents, _ := os.ReadFile(path)
-=======
-	contents, err := ioutil.ReadFile(path)
+	contents, err := os.ReadFile(path)
 	h.AssertNil(t, err)
->>>>>>> 8dfa73f4
 	h.AssertEq(t, len(contents) > 0, true)
 
 	var analyzedMD platform.AnalyzedMetadata
