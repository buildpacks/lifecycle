--- conflicted
+++ resolved
@@ -155,10 +155,8 @@
 	ln -sf lifecycle $(OUT_DIR)/builder
 	ln -sf lifecycle $(OUT_DIR)/exporter
 	ln -sf lifecycle $(OUT_DIR)/rebaser
-<<<<<<< HEAD
 	ln -sf lifecycle $(OUT_DIR)/root-builder
 $(BUILD_DIR)/darwin/lifecycle: $(GOFILES)
-=======
 
 build-darwin-launcher: $(BUILD_DIR)/darwin/lifecycle/launcher
 $(BUILD_DIR)/darwin/lifecycle/launcher: export GOOS:=darwin
@@ -169,7 +167,6 @@
 	mkdir -p $(OUT_DIR)
 	$(GOENV) $(GOBUILD) -o $(OUT_DIR)/launcher -a ./cmd/launcher
 	test $$(du -m $(OUT_DIR)/launcher|cut -f 1) -le 4
->>>>>>> ad5d2874
 
 install-goimports:
 	@echo "> Installing goimports..."
