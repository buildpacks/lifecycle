package lifecycle

import (
	"fmt"
	"io"
	"os"
	"path/filepath"

	"github.com/buildpacks/lifecycle/buildpack"
	"github.com/buildpacks/lifecycle/env"
	"github.com/buildpacks/lifecycle/internal/fsutil"
	"github.com/buildpacks/lifecycle/launch"
	"github.com/buildpacks/lifecycle/log"
	"github.com/buildpacks/lifecycle/platform"
)

type Generator struct {
<<<<<<< HEAD
	AppDir         string
	DirStore       DirStore
	Extensions     []buildpack.GroupElement
	OutputDir      string
	Logger         log.Logger
	Stdout, Stderr io.Writer
	Plan           platform.BuildPlan
	PlatformDir    string
	BuildConfigDir string
=======
	AppDir       string
	GeneratedDir string // e.g., <layers>/generated
	PlatformDir  string
	DirStore     DirStore
	Executor     buildpack.GenerateExecutor
	Extensions   []buildpack.GroupElement
	Logger       log.Logger
	Out, Err     io.Writer
	Plan         platform.BuildPlan
>>>>>>> 532fc6c4
}

type GeneratorFactory struct {
	apiVerifier BuildpackAPIVerifier
	dirStore    DirStore
}

func NewGeneratorFactory(
	apiVerifier BuildpackAPIVerifier,
	dirStore DirStore,
) *GeneratorFactory {
	return &GeneratorFactory{
		apiVerifier: apiVerifier,
		dirStore:    dirStore,
	}
}

func (f *GeneratorFactory) NewGenerator(
	appDir string,
	extensions []buildpack.GroupElement,
	generatedDir string,
	plan platform.BuildPlan,
	platformDir string,
	buildConfigDir string,
	stdout, stderr io.Writer,
	logger log.Logger,
) (*Generator, error) {
	generator := &Generator{
<<<<<<< HEAD
		AppDir:         appDir,
		DirStore:       f.dirStore,
		Logger:         logger,
		OutputDir:      outputDir,
		Plan:           plan,
		PlatformDir:    platformDir,
		BuildConfigDir: buildConfigDir,
		Stdout:         stdout,
		Stderr:         stderr,
=======
		AppDir:       appDir,
		GeneratedDir: generatedDir,
		PlatformDir:  platformDir,
		DirStore:     f.dirStore,
		Executor:     &buildpack.DefaultGenerateExecutor{},
		Logger:       logger,
		Plan:         plan,
		Out:          stdout,
		Err:          stderr,
>>>>>>> 532fc6c4
	}

	if err := f.setExtensions(generator, extensions, logger); err != nil {
		return nil, err
	}
	return generator, nil
}

func (f *GeneratorFactory) setExtensions(generator *Generator, extensions []buildpack.GroupElement, logger log.Logger) error {
	generator.Extensions = extensions
	for _, el := range generator.Extensions {
		if err := f.apiVerifier.VerifyBuildpackAPI(buildpack.KindExtension, el.String(), el.API, logger); err != nil {
			return err
		}
	}
	return nil
}

type GenerateResult struct {
	RunImage string
	Plan     platform.BuildPlan
	UsePlan  bool
}

func (g *Generator) Generate() (GenerateResult, error) {
	inputs := g.getCommonInputs()
	extensionOutputParentDir, err := os.MkdirTemp("", "cnb-extensions-generated.")
	if err != nil {
		return GenerateResult{}, err
	}
	defer os.RemoveAll(extensionOutputParentDir)
	inputs.OutputDir = extensionOutputParentDir

	var dockerfiles []buildpack.DockerfileInfo
	filteredPlan := g.Plan
	for _, ext := range g.Extensions {
		g.Logger.Debugf("Running generate for extension %s", ext)

		g.Logger.Debug("Looking up extension")
		descriptor, err := g.DirStore.LookupExt(ext.ID, ext.Version)
		if err != nil {
			return GenerateResult{}, err
		}

		g.Logger.Debug("Finding plan")
		inputs.Plan = filteredPlan.Find(buildpack.KindExtension, ext.ID)

		g.Logger.Debug("Invoking command")
		result, err := g.Executor.Generate(*descriptor, inputs, g.Logger)
		if err != nil {
			return GenerateResult{}, err
		}

		// aggregate build results
		dockerfiles = append(dockerfiles, result.Dockerfiles...)
		filteredPlan = filteredPlan.Filter(result.MetRequires)

		g.Logger.Debugf("Finished running generate for extension %s", ext)
	}

	g.Logger.Debug("Validating Dockerfiles")
	if err := g.validateDockerfiles(dockerfiles); err != nil {
		return GenerateResult{}, err
	}

	g.Logger.Debug("Copying Dockerfiles")
	if err := g.copyDockerfiles(dockerfiles); err != nil {
		return GenerateResult{}, err
	}

	g.Logger.Debug("Checking for new run image")
	runImage, err := g.checkNewRunImage()
	if err != nil {
		return GenerateResult{}, err
	}

	g.Logger.Debugf("Finished build, selected runImage '%s'", runImage)
	return GenerateResult{Plan: filteredPlan, UsePlan: true, RunImage: runImage}, nil
}

<<<<<<< HEAD
func (g *Generator) GenerateConfig() buildpack.BuildConfig {
	return buildpack.BuildConfig{
		AppDir:         g.AppDir,
		Err:            g.Stderr,
		Logger:         g.Logger,
		Out:            g.Stdout,
		PlatformDir:    g.PlatformDir,
		BuildConfigDir: g.BuildConfigDir,
=======
func (g *Generator) getCommonInputs() buildpack.GenerateInputs {
	return buildpack.GenerateInputs{
		AppDir:      g.AppDir,
		PlatformDir: g.PlatformDir,
		Env:         env.NewBuildEnv(os.Environ()),
		Out:         g.Out,
		Err:         g.Err,
>>>>>>> 532fc6c4
	}
}

func (g *Generator) validateDockerfiles(dockerfiles []buildpack.DockerfileInfo) error {
	for _, dockerfile := range dockerfiles {
		switch {
		case dockerfile.Kind == buildpack.DockerfileKindRun:
			if err := buildpack.VerifyRunDockerfile(dockerfile.Path); err != nil {
				return fmt.Errorf("error parsing run.Dockerfile for extension %s: %w", dockerfile.ExtensionID, err)
			}
		case dockerfile.Kind == buildpack.DockerfileKindBuild:
			if err := buildpack.VerifyBuildDockerfile(dockerfile.Path, g.Logger); err != nil {
				return fmt.Errorf("error parsing build.Dockerfile for extension %s: %w", dockerfile.ExtensionID, err)
			}
		}
	}
	return nil
}

func (g *Generator) copyDockerfiles(dockerfiles []buildpack.DockerfileInfo) error {
	for _, dockerfile := range dockerfiles {
		targetDir := filepath.Join(g.GeneratedDir, dockerfile.Kind, launch.EscapeID(dockerfile.ExtensionID))
		targetPath := filepath.Join(targetDir, "Dockerfile")
		if err := os.MkdirAll(targetDir, os.ModePerm); err != nil {
			return err
		}
		if err := fsutil.Copy(dockerfile.Path, targetPath); err != nil {
			return err
		}
		// check for extend-config.toml and if found, copy
		extendConfigPath := filepath.Join(filepath.Dir(dockerfile.Path), "extend-config.toml")
		if err := fsutil.Copy(extendConfigPath, filepath.Join(targetDir, "extend-config.toml")); err != nil {
			if !os.IsNotExist(err) {
				return err
			}
		}
	}
	return nil
}

func (g *Generator) checkNewRunImage() (string, error) {
	// There may be extensions that contribute only a build.Dockerfile; work backward through extensions until we find
	// a run.Dockerfile.
	for i := len(g.Extensions) - 1; i >= 0; i-- {
		extID := g.Extensions[i].ID
		runDockerfile := filepath.Join(g.GeneratedDir, "run", launch.EscapeID(extID), "Dockerfile")
		if _, err := os.Stat(runDockerfile); os.IsNotExist(err) {
			continue
		}

		imageName, err := buildpack.RetrieveFirstFromImageNameFromDockerfile(runDockerfile)
		if err != nil {
			return "", err
		}

		g.Logger.Debugf("Found a run.Dockerfile configuring image '%s' from extension with id '%s'", imageName, extID)
		return imageName, nil
	}
	return "", nil
}<|MERGE_RESOLUTION|>--- conflicted
+++ resolved
@@ -15,27 +15,16 @@
 )
 
 type Generator struct {
-<<<<<<< HEAD
 	AppDir         string
+	BuildConfigDir string
+	GeneratedDir   string // e.g., <layers>/generated
+	PlatformDir    string
 	DirStore       DirStore
+	Executor       buildpack.GenerateExecutor
 	Extensions     []buildpack.GroupElement
-	OutputDir      string
 	Logger         log.Logger
-	Stdout, Stderr io.Writer
+	Out, Err       io.Writer
 	Plan           platform.BuildPlan
-	PlatformDir    string
-	BuildConfigDir string
-=======
-	AppDir       string
-	GeneratedDir string // e.g., <layers>/generated
-	PlatformDir  string
-	DirStore     DirStore
-	Executor     buildpack.GenerateExecutor
-	Extensions   []buildpack.GroupElement
-	Logger       log.Logger
-	Out, Err     io.Writer
-	Plan         platform.BuildPlan
->>>>>>> 532fc6c4
 }
 
 type GeneratorFactory struct {
@@ -55,36 +44,25 @@
 
 func (f *GeneratorFactory) NewGenerator(
 	appDir string,
+	buildConfigDir string,
 	extensions []buildpack.GroupElement,
 	generatedDir string,
 	plan platform.BuildPlan,
 	platformDir string,
-	buildConfigDir string,
 	stdout, stderr io.Writer,
 	logger log.Logger,
 ) (*Generator, error) {
 	generator := &Generator{
-<<<<<<< HEAD
 		AppDir:         appDir,
+		BuildConfigDir: buildConfigDir,
+		GeneratedDir:   generatedDir,
+		PlatformDir:    platformDir,
 		DirStore:       f.dirStore,
+		Executor:       &buildpack.DefaultGenerateExecutor{},
 		Logger:         logger,
-		OutputDir:      outputDir,
 		Plan:           plan,
-		PlatformDir:    platformDir,
-		BuildConfigDir: buildConfigDir,
-		Stdout:         stdout,
-		Stderr:         stderr,
-=======
-		AppDir:       appDir,
-		GeneratedDir: generatedDir,
-		PlatformDir:  platformDir,
-		DirStore:     f.dirStore,
-		Executor:     &buildpack.DefaultGenerateExecutor{},
-		Logger:       logger,
-		Plan:         plan,
-		Out:          stdout,
-		Err:          stderr,
->>>>>>> 532fc6c4
+		Out:            stdout,
+		Err:            stderr,
 	}
 
 	if err := f.setExtensions(generator, extensions, logger); err != nil {
@@ -110,7 +88,7 @@
 }
 
 func (g *Generator) Generate() (GenerateResult, error) {
-	inputs := g.getCommonInputs()
+	inputs := g.getGenerateInputs()
 	extensionOutputParentDir, err := os.MkdirTemp("", "cnb-extensions-generated.")
 	if err != nil {
 		return GenerateResult{}, err
@@ -165,24 +143,14 @@
 	return GenerateResult{Plan: filteredPlan, UsePlan: true, RunImage: runImage}, nil
 }
 
-<<<<<<< HEAD
-func (g *Generator) GenerateConfig() buildpack.BuildConfig {
-	return buildpack.BuildConfig{
+func (g *Generator) getGenerateInputs() buildpack.GenerateInputs {
+	return buildpack.GenerateInputs{
 		AppDir:         g.AppDir,
-		Err:            g.Stderr,
-		Logger:         g.Logger,
-		Out:            g.Stdout,
+		BuildConfigDir: g.BuildConfigDir,
 		PlatformDir:    g.PlatformDir,
-		BuildConfigDir: g.BuildConfigDir,
-=======
-func (g *Generator) getCommonInputs() buildpack.GenerateInputs {
-	return buildpack.GenerateInputs{
-		AppDir:      g.AppDir,
-		PlatformDir: g.PlatformDir,
-		Env:         env.NewBuildEnv(os.Environ()),
-		Out:         g.Out,
-		Err:         g.Err,
->>>>>>> 532fc6c4
+		Env:            env.NewBuildEnv(os.Environ()),
+		Out:            g.Out,
+		Err:            g.Err,
 	}
 }
 
