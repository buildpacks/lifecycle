package lifecycle

import (
	"fmt"
	"io"
	"os"
	"path/filepath"

	"github.com/buildpacks/lifecycle/buildpack"
	"github.com/buildpacks/lifecycle/env"
	"github.com/buildpacks/lifecycle/internal/fsutil"
	"github.com/buildpacks/lifecycle/launch"
	"github.com/buildpacks/lifecycle/log"
	"github.com/buildpacks/lifecycle/platform"
)

type Generator struct {
	AppDir         string
	BuildConfigDir string
	GeneratedDir   string // e.g., <layers>/generated
	PlatformDir    string
	AnalyzedMD     platform.AnalyzedMetadata
	DirStore       DirStore
	Executor       buildpack.GenerateExecutor
	Extensions     []buildpack.GroupElement
	Logger         log.Logger
	Out, Err       io.Writer
	Plan           platform.BuildPlan
	RunMetadata    platform.RunMetadata
}

type GeneratorFactory struct {
	apiVerifier   BuildpackAPIVerifier
	configHandler ConfigHandler
	dirStore      DirStore
}

func NewGeneratorFactory(
	apiVerifier BuildpackAPIVerifier,
	configHandler ConfigHandler,
	dirStore DirStore,
) *GeneratorFactory {
	return &GeneratorFactory{
		apiVerifier:   apiVerifier,
		configHandler: configHandler,
		dirStore:      dirStore,
	}
}

func (f *GeneratorFactory) NewGenerator(
	analyzedPath string,
	appDir string,
	buildConfigDir string,
	extensions []buildpack.GroupElement,
	generatedDir string,
	plan platform.BuildPlan,
	platformDir string,
	runPath string,
	stdout, stderr io.Writer,
	logger log.Logger,
) (*Generator, error) {
	generator := &Generator{
		AppDir:         appDir,
		BuildConfigDir: buildConfigDir,
		GeneratedDir:   generatedDir,
		PlatformDir:    platformDir,
		DirStore:       f.dirStore,
		Executor:       &buildpack.DefaultGenerateExecutor{},
		Logger:         logger,
		Plan:           plan,
		Out:            stdout,
		Err:            stderr,
	}

	if err := f.setExtensions(generator, extensions, logger); err != nil {
		return nil, err
	}
<<<<<<< HEAD
	if err := f.setAnalyzedMD(generator, analyzedPath); err != nil {
=======
	if err := f.setAnalyzedMD(generator, analyzedPath, logger); err != nil {
>>>>>>> 2b6ddbb7
		return nil, err
	}
	if err := f.setRunMD(generator, runPath, logger); err != nil {
		return nil, err
	}
	return generator, nil
}

func (f *GeneratorFactory) setExtensions(generator *Generator, extensions []buildpack.GroupElement, logger log.Logger) error {
	generator.Extensions = extensions
	for _, el := range generator.Extensions {
		if err := f.apiVerifier.VerifyBuildpackAPI(buildpack.KindExtension, el.String(), el.API, logger); err != nil {
			return err
		}
	}
	return nil
}

<<<<<<< HEAD
func (f *GeneratorFactory) setAnalyzedMD(generator *Generator, analyzedPath string) error {
	var err error
	generator.AnalyzedMD, err = f.configHandler.ReadAnalyzed(analyzedPath)
=======
func (f *GeneratorFactory) setAnalyzedMD(generator *Generator, analyzedPath string, logger log.Logger) error {
	var err error
	generator.AnalyzedMD, err = f.configHandler.ReadAnalyzed(analyzedPath, logger)
>>>>>>> 2b6ddbb7
	return err
}

func (f *GeneratorFactory) setRunMD(generator *Generator, runPath string, logger log.Logger) error {
	var err error
	generator.RunMetadata, err = f.configHandler.ReadRun(runPath, logger)
	return err
}

type GenerateResult struct {
	AnalyzedMD platform.AnalyzedMetadata
	Plan       platform.BuildPlan
	UsePlan    bool
}

func (g *Generator) Generate() (GenerateResult, error) {
	inputs := g.getGenerateInputs()
	extensionOutputParentDir, err := os.MkdirTemp("", "cnb-extensions-generated.")
	if err != nil {
		return GenerateResult{}, err
	}
	defer os.RemoveAll(extensionOutputParentDir)
	inputs.OutputDir = extensionOutputParentDir

	var dockerfiles []buildpack.DockerfileInfo
	filteredPlan := g.Plan
	for _, ext := range g.Extensions {
		g.Logger.Debugf("Running generate for extension %s", ext)

		g.Logger.Debug("Looking up extension")
		descriptor, err := g.DirStore.LookupExt(ext.ID, ext.Version)
		if err != nil {
			return GenerateResult{}, err
		}

		g.Logger.Debug("Finding plan")
		inputs.Plan = filteredPlan.Find(buildpack.KindExtension, ext.ID)

		g.Logger.Debug("Invoking command")
		result, err := g.Executor.Generate(*descriptor, inputs, g.Logger)
		if err != nil {
			return GenerateResult{}, err
		}

		// aggregate build results
		dockerfiles = append(dockerfiles, result.Dockerfiles...)
		filteredPlan = filteredPlan.Filter(result.MetRequires)

		g.Logger.Debugf("Finished running generate for extension %s", ext)
	}

	g.Logger.Debug("Checking for new run image")
	base, newBaseIdx, extend := g.checkNewRunImage(dockerfiles)
	if err != nil {
		return GenerateResult{}, err
	}
<<<<<<< HEAD
	if !containsMatch(g.RunMetadata.Images, base) {
=======
	if !satisfies(g.RunMetadata.Images, base) {
>>>>>>> 2b6ddbb7
		return GenerateResult{}, fmt.Errorf("new runtime base image '%s' not found in run metadata", base)
	}

	g.Logger.Debug("Copying Dockerfiles")
	if err = g.copyDockerfiles(dockerfiles, newBaseIdx); err != nil {
		return GenerateResult{}, err
	}

	newAnalyzedMD := g.AnalyzedMD
	if newRunImage(base, g.AnalyzedMD) {
		g.Logger.Debugf("Updating analyzed metadata with new run image '%s'", base)
		newAnalyzedMD.RunImage = &platform.RunImage{ // target data is cleared
			Reference: base,
			Extend:    extend,
		}
	} else if extend && g.AnalyzedMD.RunImage != nil {
		g.Logger.Debug("Updating analyzed metadata with run image extend")
		newAnalyzedMD.RunImage.Extend = true
	}

	return GenerateResult{
		AnalyzedMD: newAnalyzedMD,
		Plan:       filteredPlan,
		UsePlan:    true,
	}, nil
}

<<<<<<< HEAD
func containsMatch(images []platform.RunImageMetadata, imageName string) bool {
=======
func satisfies(images []platform.RunImageForExport, imageName string) bool {
>>>>>>> 2b6ddbb7
	if len(images) == 0 {
		// if no run image metadata was provided, consider it a match
		return true
	}
	for _, image := range images {
		if image.Image == imageName {
			return true
		}
	}
	return false
}

func (g *Generator) getGenerateInputs() buildpack.GenerateInputs {
	return buildpack.GenerateInputs{
		AppDir:         g.AppDir,
		BuildConfigDir: g.BuildConfigDir,
		PlatformDir:    g.PlatformDir,
		Env:            env.NewBuildEnv(os.Environ()),
		Out:            g.Out,
		Err:            g.Err,
	}
}

func (g *Generator) copyDockerfiles(dockerfiles []buildpack.DockerfileInfo, newBaseIdx int) error {
	for currentIdx, dockerfile := range dockerfiles {
		targetDir := filepath.Join(g.GeneratedDir, dockerfile.Kind, launch.EscapeID(dockerfile.ExtensionID))
		var targetPath = filepath.Join(targetDir, "Dockerfile")
		if dockerfile.Kind == buildpack.DockerfileKindRun && currentIdx < newBaseIdx {
			targetPath += ".ignore"
		}
		if err := os.MkdirAll(targetDir, os.ModePerm); err != nil {
			return err
		}
		g.Logger.Debugf("Copying %s to %s", dockerfile.Path, targetPath)
		if err := fsutil.Copy(dockerfile.Path, targetPath); err != nil {
			return err
		}
		// check for extend-config.toml and if found, copy
		extendConfigPath := filepath.Join(filepath.Dir(dockerfile.Path), "extend-config.toml")
		if err := fsutil.Copy(extendConfigPath, filepath.Join(targetDir, "extend-config.toml")); err != nil {
			if !os.IsNotExist(err) {
				return err
			}
		}
	}
	return nil
}

func (g *Generator) checkNewRunImage(dockerfiles []buildpack.DockerfileInfo) (newBase string, newBaseIdx int, extend bool) {
	// There may be extensions that contribute only a build.Dockerfile; work backward through extensions until we find
	// a run.Dockerfile.
	for i := len(dockerfiles) - 1; i >= 0; i-- {
		if dockerfiles[i].Kind != buildpack.DockerfileKindRun {
			continue
		}
<<<<<<< HEAD
		if dockerfiles[i].Base != "" {
			newBase = dockerfiles[i].Base
=======
		if dockerfiles[i].NewBase != "" {
			newBase = dockerfiles[i].NewBase
>>>>>>> 2b6ddbb7
			newBaseIdx = i
			g.Logger.Debugf("Found a run.Dockerfile configuring image '%s' from extension with id '%s'", newBase, dockerfiles[i].ExtensionID)
			break
		}
<<<<<<< HEAD
		if dockerfiles[i].Base == "" {
=======
		if dockerfiles[i].NewBase == "" {
>>>>>>> 2b6ddbb7
			extend = true
		}
	}
	return newBase, newBaseIdx, extend
}

func newRunImage(base string, analyzedMD platform.AnalyzedMetadata) bool {
	if base == "" {
		return false
	}
	if analyzedMD.RunImage == nil {
		return true
	}
	return base != analyzedMD.RunImage.Reference
}<|MERGE_RESOLUTION|>--- conflicted
+++ resolved
@@ -71,15 +71,10 @@
 		Out:            stdout,
 		Err:            stderr,
 	}
-
 	if err := f.setExtensions(generator, extensions, logger); err != nil {
 		return nil, err
 	}
-<<<<<<< HEAD
-	if err := f.setAnalyzedMD(generator, analyzedPath); err != nil {
-=======
 	if err := f.setAnalyzedMD(generator, analyzedPath, logger); err != nil {
->>>>>>> 2b6ddbb7
 		return nil, err
 	}
 	if err := f.setRunMD(generator, runPath, logger); err != nil {
@@ -98,15 +93,9 @@
 	return nil
 }
 
-<<<<<<< HEAD
-func (f *GeneratorFactory) setAnalyzedMD(generator *Generator, analyzedPath string) error {
-	var err error
-	generator.AnalyzedMD, err = f.configHandler.ReadAnalyzed(analyzedPath)
-=======
 func (f *GeneratorFactory) setAnalyzedMD(generator *Generator, analyzedPath string, logger log.Logger) error {
 	var err error
 	generator.AnalyzedMD, err = f.configHandler.ReadAnalyzed(analyzedPath, logger)
->>>>>>> 2b6ddbb7
 	return err
 }
 
@@ -163,11 +152,7 @@
 	if err != nil {
 		return GenerateResult{}, err
 	}
-<<<<<<< HEAD
-	if !containsMatch(g.RunMetadata.Images, base) {
-=======
 	if !satisfies(g.RunMetadata.Images, base) {
->>>>>>> 2b6ddbb7
 		return GenerateResult{}, fmt.Errorf("new runtime base image '%s' not found in run metadata", base)
 	}
 
@@ -195,11 +180,7 @@
 	}, nil
 }
 
-<<<<<<< HEAD
-func containsMatch(images []platform.RunImageMetadata, imageName string) bool {
-=======
 func satisfies(images []platform.RunImageForExport, imageName string) bool {
->>>>>>> 2b6ddbb7
 	if len(images) == 0 {
 		// if no run image metadata was provided, consider it a match
 		return true
@@ -255,22 +236,13 @@
 		if dockerfiles[i].Kind != buildpack.DockerfileKindRun {
 			continue
 		}
-<<<<<<< HEAD
-		if dockerfiles[i].Base != "" {
-			newBase = dockerfiles[i].Base
-=======
 		if dockerfiles[i].NewBase != "" {
 			newBase = dockerfiles[i].NewBase
->>>>>>> 2b6ddbb7
 			newBaseIdx = i
 			g.Logger.Debugf("Found a run.Dockerfile configuring image '%s' from extension with id '%s'", newBase, dockerfiles[i].ExtensionID)
 			break
 		}
-<<<<<<< HEAD
-		if dockerfiles[i].Base == "" {
-=======
 		if dockerfiles[i].NewBase == "" {
->>>>>>> 2b6ddbb7
 			extend = true
 		}
 	}
