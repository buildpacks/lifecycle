package lifecycle

import (
	"fmt"
	"io"
	"os"
	"path/filepath"

	"github.com/buildpacks/lifecycle/buildpack"
	"github.com/buildpacks/lifecycle/env"
	"github.com/buildpacks/lifecycle/internal/fsutil"
	"github.com/buildpacks/lifecycle/launch"
	"github.com/buildpacks/lifecycle/log"
	"github.com/buildpacks/lifecycle/platform"
)

type Generator struct {
	AppDir         string
	BuildConfigDir string
	GeneratedDir   string // e.g., <layers>/generated
	PlatformDir    string
	AnalyzedMD     platform.AnalyzedMetadata
	DirStore       DirStore
	Executor       buildpack.GenerateExecutor
	Extensions     []buildpack.GroupElement
	Logger         log.Logger
	Out, Err       io.Writer
	Plan           platform.BuildPlan
	RunMetadata    platform.RunMetadata
}

type GeneratorFactory struct {
	apiVerifier   BuildpackAPIVerifier
	configHandler ConfigHandler
	dirStore      DirStore
}

func NewGeneratorFactory(
	apiVerifier BuildpackAPIVerifier,
	configHandler ConfigHandler,
	dirStore DirStore,
) *GeneratorFactory {
	return &GeneratorFactory{
		apiVerifier:   apiVerifier,
		configHandler: configHandler,
		dirStore:      dirStore,
	}
}

func (f *GeneratorFactory) NewGenerator(
	analyzedPath string,
	appDir string,
	buildConfigDir string,
	extensions []buildpack.GroupElement,
	generatedDir string,
	plan platform.BuildPlan,
	platformDir string,
	runPath string,
	stdout, stderr io.Writer,
	logger log.Logger,
) (*Generator, error) {
	generator := &Generator{
		AppDir:         appDir,
		BuildConfigDir: buildConfigDir,
		GeneratedDir:   generatedDir,
		PlatformDir:    platformDir,
		DirStore:       f.dirStore,
		Executor:       &buildpack.DefaultGenerateExecutor{},
		Logger:         logger,
		Plan:           plan,
		Out:            stdout,
		Err:            stderr,
	}

	if err := f.setExtensions(generator, extensions, logger); err != nil {
		return nil, err
	}
<<<<<<< HEAD
	if err := f.setAnalyzedMD(generator, analyzedPath); err != nil {
=======
	if err := f.setAnalyzedMD(generator, analyzedPath, logger); err != nil {
>>>>>>> fa9a11ab
		return nil, err
	}
	if err := f.setRunMD(generator, runPath, logger); err != nil {
		return nil, err
	}
	return generator, nil
}

func (f *GeneratorFactory) setExtensions(generator *Generator, extensions []buildpack.GroupElement, logger log.Logger) error {
	generator.Extensions = extensions
	for _, el := range generator.Extensions {
		if err := f.apiVerifier.VerifyBuildpackAPI(buildpack.KindExtension, el.String(), el.API, logger); err != nil {
			return err
		}
	}
	return nil
}

<<<<<<< HEAD
func (f *GeneratorFactory) setAnalyzedMD(generator *Generator, analyzedPath string) error {
	var err error
	generator.AnalyzedMD, err = f.configHandler.ReadAnalyzed(analyzedPath)
=======
func (f *GeneratorFactory) setAnalyzedMD(generator *Generator, analyzedPath string, logger log.Logger) error {
	var err error
	generator.AnalyzedMD, err = f.configHandler.ReadAnalyzed(analyzedPath, logger)
>>>>>>> fa9a11ab
	return err
}

func (f *GeneratorFactory) setRunMD(generator *Generator, runPath string, logger log.Logger) error {
	var err error
	generator.RunMetadata, err = f.configHandler.ReadRun(runPath, logger)
	return err
}

type GenerateResult struct {
	AnalyzedMD platform.AnalyzedMetadata
	Plan       platform.BuildPlan
	UsePlan    bool
}

func (g *Generator) Generate() (GenerateResult, error) {
	inputs := g.getGenerateInputs()
	extensionOutputParentDir, err := os.MkdirTemp("", "cnb-extensions-generated.")
	if err != nil {
		return GenerateResult{}, err
	}
	defer os.RemoveAll(extensionOutputParentDir)
	inputs.OutputDir = extensionOutputParentDir

	var dockerfiles []buildpack.DockerfileInfo
	filteredPlan := g.Plan
	for _, ext := range g.Extensions {
		g.Logger.Debugf("Running generate for extension %s", ext)

		g.Logger.Debug("Looking up extension")
		descriptor, err := g.DirStore.LookupExt(ext.ID, ext.Version)
		if err != nil {
			return GenerateResult{}, err
		}

		g.Logger.Debug("Finding plan")
		inputs.Plan = filteredPlan.Find(buildpack.KindExtension, ext.ID)

		g.Logger.Debug("Invoking command")
		result, err := g.Executor.Generate(*descriptor, inputs, g.Logger)
		if err != nil {
			return GenerateResult{}, err
		}

		// aggregate build results
		dockerfiles = append(dockerfiles, result.Dockerfiles...)
		filteredPlan = filteredPlan.Filter(result.MetRequires)

		g.Logger.Debugf("Finished running generate for extension %s", ext)
	}

	g.Logger.Debug("Checking for new run image")
	base, newBaseIdx, extend := g.checkNewRunImage(dockerfiles)
	if err != nil {
		return GenerateResult{}, err
	}
<<<<<<< HEAD
	if !containsMatch(g.RunMetadata.Images, base) {
=======
	if !satisfies(g.RunMetadata.Images, base) {
>>>>>>> fa9a11ab
		return GenerateResult{}, fmt.Errorf("new runtime base image '%s' not found in run metadata", base)
	}

	g.Logger.Debug("Copying Dockerfiles")
	if err = g.copyDockerfiles(dockerfiles, newBaseIdx); err != nil {
		return GenerateResult{}, err
	}

	newAnalyzedMD := g.AnalyzedMD
	if newRunImage(base, g.AnalyzedMD) {
		g.Logger.Debugf("Updating analyzed metadata with new run image '%s'", base)
		newAnalyzedMD.RunImage = &platform.RunImage{ // target data is cleared
			Reference: base,
			Extend:    extend,
		}
	} else if extend && g.AnalyzedMD.RunImage != nil {
		g.Logger.Debug("Updating analyzed metadata with run image extend")
		newAnalyzedMD.RunImage.Extend = true
	}

	return GenerateResult{
		AnalyzedMD: newAnalyzedMD,
		Plan:       filteredPlan,
		UsePlan:    true,
	}, nil
}

<<<<<<< HEAD
func containsMatch(images []platform.RunImageMetadata, imageName string) bool {
=======
func satisfies(images []platform.RunImageForExport, imageName string) bool {
>>>>>>> fa9a11ab
	if len(images) == 0 {
		// if no run image metadata was provided, consider it a match
		return true
	}
	for _, image := range images {
		if image.Image == imageName {
			return true
		}
	}
	return false
}

func (g *Generator) getGenerateInputs() buildpack.GenerateInputs {
	return buildpack.GenerateInputs{
		AppDir:         g.AppDir,
		BuildConfigDir: g.BuildConfigDir,
		PlatformDir:    g.PlatformDir,
		Env:            env.NewBuildEnv(os.Environ()),
		Out:            g.Out,
		Err:            g.Err,
	}
}

func (g *Generator) copyDockerfiles(dockerfiles []buildpack.DockerfileInfo, newBaseIdx int) error {
	for currentIdx, dockerfile := range dockerfiles {
		targetDir := filepath.Join(g.GeneratedDir, dockerfile.Kind, launch.EscapeID(dockerfile.ExtensionID))
		var targetPath = filepath.Join(targetDir, "Dockerfile")
		if dockerfile.Kind == buildpack.DockerfileKindRun && currentIdx < newBaseIdx {
			targetPath += ".ignore"
		}
		if err := os.MkdirAll(targetDir, os.ModePerm); err != nil {
			return err
		}
		g.Logger.Debugf("Copying %s to %s", dockerfile.Path, targetPath)
		if err := fsutil.Copy(dockerfile.Path, targetPath); err != nil {
			return err
		}
		// check for extend-config.toml and if found, copy
		extendConfigPath := filepath.Join(filepath.Dir(dockerfile.Path), "extend-config.toml")
		if err := fsutil.Copy(extendConfigPath, filepath.Join(targetDir, "extend-config.toml")); err != nil {
			if !os.IsNotExist(err) {
				return err
			}
		}
	}
	return nil
}

func (g *Generator) checkNewRunImage(dockerfiles []buildpack.DockerfileInfo) (newBase string, newBaseIdx int, extend bool) {
	// There may be extensions that contribute only a build.Dockerfile; work backward through extensions until we find
	// a run.Dockerfile.
	for i := len(dockerfiles) - 1; i >= 0; i-- {
		if dockerfiles[i].Kind != buildpack.DockerfileKindRun {
			continue
		}
		if dockerfiles[i].NewBase != "" {
			newBase = dockerfiles[i].NewBase
			newBaseIdx = i
			g.Logger.Debugf("Found a run.Dockerfile configuring image '%s' from extension with id '%s'", newBase, dockerfiles[i].ExtensionID)
			break
		}
		if dockerfiles[i].NewBase == "" {
			extend = true
		}
	}
	return newBase, newBaseIdx, extend
}

func newRunImage(base string, analyzedMD platform.AnalyzedMetadata) bool {
	if base == "" {
		return false
	}
	if analyzedMD.RunImage == nil {
		return true
	}
	return base != analyzedMD.RunImage.Reference
}<|MERGE_RESOLUTION|>--- conflicted
+++ resolved
@@ -75,11 +75,7 @@
 	if err := f.setExtensions(generator, extensions, logger); err != nil {
 		return nil, err
 	}
-<<<<<<< HEAD
-	if err := f.setAnalyzedMD(generator, analyzedPath); err != nil {
-=======
 	if err := f.setAnalyzedMD(generator, analyzedPath, logger); err != nil {
->>>>>>> fa9a11ab
 		return nil, err
 	}
 	if err := f.setRunMD(generator, runPath, logger); err != nil {
@@ -98,15 +94,9 @@
 	return nil
 }
 
-<<<<<<< HEAD
-func (f *GeneratorFactory) setAnalyzedMD(generator *Generator, analyzedPath string) error {
-	var err error
-	generator.AnalyzedMD, err = f.configHandler.ReadAnalyzed(analyzedPath)
-=======
 func (f *GeneratorFactory) setAnalyzedMD(generator *Generator, analyzedPath string, logger log.Logger) error {
 	var err error
 	generator.AnalyzedMD, err = f.configHandler.ReadAnalyzed(analyzedPath, logger)
->>>>>>> fa9a11ab
 	return err
 }
 
@@ -163,11 +153,7 @@
 	if err != nil {
 		return GenerateResult{}, err
 	}
-<<<<<<< HEAD
-	if !containsMatch(g.RunMetadata.Images, base) {
-=======
 	if !satisfies(g.RunMetadata.Images, base) {
->>>>>>> fa9a11ab
 		return GenerateResult{}, fmt.Errorf("new runtime base image '%s' not found in run metadata", base)
 	}
 
@@ -195,11 +181,7 @@
 	}, nil
 }
 
-<<<<<<< HEAD
-func containsMatch(images []platform.RunImageMetadata, imageName string) bool {
-=======
 func satisfies(images []platform.RunImageForExport, imageName string) bool {
->>>>>>> fa9a11ab
 	if len(images) == 0 {
 		// if no run image metadata was provided, consider it a match
 		return true
