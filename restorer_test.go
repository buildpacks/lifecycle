package lifecycle_test

import (
	"encoding/json"
	"fmt"
	"io/ioutil"
	"os"
	"path/filepath"
	"testing"

	"github.com/apex/log"
	"github.com/apex/log/handlers/memory"
	"github.com/pkg/errors"
	"github.com/sclevine/spec"
	"github.com/sclevine/spec/report"

	"github.com/buildpacks/lifecycle"
	"github.com/buildpacks/lifecycle/api"
	"github.com/buildpacks/lifecycle/buildpack"
	"github.com/buildpacks/lifecycle/cache"
	"github.com/buildpacks/lifecycle/layers"
	"github.com/buildpacks/lifecycle/platform"
	h "github.com/buildpacks/lifecycle/testhelpers"
)

func TestRestorer(t *testing.T) {
	for _, buildpackAPI := range api.Buildpack.Supported {
		buildpackAPIStr := buildpackAPI.String()
		for _, platformAPI := range api.Platform.Supported {
			platformAPIStr := platformAPI.String()
			spec.Run(
				t,
				"unit-restorer/buildpack-"+buildpackAPIStr+"/platform-"+platformAPIStr,
				testRestorerBuilder(buildpackAPIStr, platformAPIStr), spec.Report(report.Terminal{}),
			)
		}
	}
}

func testRestorerBuilder(buildpackAPI, platformAPI string) func(t *testing.T, when spec.G, it spec.S) {
	return func(t *testing.T, when spec.G, it spec.S) {
		when("#Restore", func() {
			var (
				cacheDir   string
				layersDir  string
				logHandler *memory.Handler
				skipLayers bool
				testCache  lifecycle.Cache
				restorer   *lifecycle.Restorer
			)

			it.Before(func() {
				var err error

				layersDir, err = ioutil.TempDir("", "lifecycle-layer-dir")
				h.AssertNil(t, err)

				cacheDir, err = ioutil.TempDir("", "")
				h.AssertNil(t, err)

				testCache, err = cache.NewVolumeCache(cacheDir)
				h.AssertNil(t, err)

				logHandler = memory.New()

				logger := log.Logger{Handler: logHandler, Level: log.DebugLevel}

				p, err := platform.NewPlatform(platformAPI)
				h.AssertNil(t, err)
				restorer = &lifecycle.Restorer{
					LayersDir: layersDir,
					Logger:    &logger,
					Buildpacks: []buildpack.GroupBuildpack{
						{ID: "buildpack.id", API: buildpackAPI},
						{ID: "escaped/buildpack/id", API: buildpackAPI},
					},
<<<<<<< HEAD
					LayerMetadataRestorer: lifecycle.NewLayerMetadataRestorer(&discardLogger, layersDir, skipLayers),
					Platform:              p,
=======
					LayerMetadataRestorer: lifecycle.NewLayerMetadataRestorer(&logger, layersDir, skipLayers),
					Platform:              platform.NewPlatform(platformAPI),
>>>>>>> edbabee0
				}
			})

			it.After(func() {
				h.AssertNil(t, os.RemoveAll(layersDir))
				h.AssertNil(t, os.RemoveAll(cacheDir))
			})

			when("there is no cache", func() {
				when("there is a cache=true layer", func() {
					it.Before(func() {
						var meta, sha string
						if api.MustParse(buildpackAPI).Compare(api.MustParse("0.6")) < 0 {
							meta = "cache=true\n"
						}
						if api.MustParse(platformAPI).Compare(api.MustParse("0.7")) < 0 {
							sha = "cache-only-layer-sha"
						}
						h.AssertNil(t, writeLayer(layersDir, "buildpack.id", "cache-true", meta, sha))
						h.AssertNil(t, restorer.Restore(nil))
					})

					it("removes metadata file", func() {
						h.SkipIf(t, api.MustParse(buildpackAPI).Compare(api.MustParse("0.6")) >= 0, "Not possible to determine if layers not in cache are launch-only or the result of incorrect metadata")

						h.AssertPathDoesNotExist(t, filepath.Join(layersDir, "buildpack.id", "cache-true.toml"))
					})

					it("removes sha file", func() {
						h.SkipIf(t, api.MustParse(buildpackAPI).Compare(api.MustParse("0.6")) >= 0, "Not possible to determine if layers not in cache are launch-only or the result of incorrect metadata")
						h.SkipIf(t, api.MustParse(platformAPI).Compare(api.MustParse("0.7")) >= 0, "sha file isn't created")

						h.AssertPathDoesNotExist(t, filepath.Join(layersDir, "buildpack.id", "cache-true.sha"))
					})

					it("does not restore layer data", func() {
						h.AssertPathDoesNotExist(t, filepath.Join(layersDir, "buildpack.id", "cache-true"))
						if api.MustParse(buildpackAPI).Compare(api.MustParse("0.6")) < 0 {
							expected := "Removing \"buildpack.id:cache-true\", not in cache"
							assertLogEntry(t, logHandler, expected)
						}
					})
				})

				when("there is a cache=false layer", func() {
					it.Before(func() {
						var meta, sha string
						if api.MustParse(buildpackAPI).Compare(api.MustParse("0.6")) < 0 {
							meta = "cache=false"
						}
						if api.MustParse(platformAPI).Compare(api.MustParse("0.7")) < 0 {
							sha = "cache-false-layer-sha"
						}
						h.AssertNil(t, writeLayer(layersDir, "buildpack.id", "cache-false", meta, sha))
						h.AssertNil(t, restorer.Restore(testCache))
					})

					it("keeps metadata file", func() {
						h.AssertPathExists(t, filepath.Join(layersDir, "buildpack.id", "cache-false.toml"))
					})

					it("keeps sha file", func() {
						h.SkipIf(t, api.MustParse(platformAPI).Compare(api.MustParse("0.7")) >= 0, "sha file isn't created")
						h.AssertPathExists(t, filepath.Join(layersDir, "buildpack.id", "cache-false.sha"))
					})

					it("does not restore layer data", func() {
						h.AssertPathDoesNotExist(t, filepath.Join(layersDir, "buildpack.id", "cache-false"))
					})
				})
			})

			when("there is an empty cache", func() {
				when("there is a cache=true layer", func() {
					it.Before(func() {
						var meta, sha string
						if api.MustParse(buildpackAPI).Compare(api.MustParse("0.6")) < 0 {
							meta = "cache=true\n"
						}
						if api.MustParse(platformAPI).Compare(api.MustParse("0.7")) < 0 {
							sha = "cache-only-layer-sha"
						}
						h.AssertNil(t, writeLayer(layersDir, "buildpack.id", "cache-true", meta, sha))
						h.AssertNil(t, restorer.Restore(testCache))
					})

					it("removes metadata file", func() {
						h.SkipIf(t, api.MustParse(buildpackAPI).Compare(api.MustParse("0.6")) >= 0, "Not possible to determine if layers not in cache are launch-only or the result of incorrect metadata")

						h.AssertPathDoesNotExist(t, filepath.Join(layersDir, "buildpack.id", "cache-true.toml"))
					})

					it("removes sha file", func() {
						h.SkipIf(t, api.MustParse(buildpackAPI).Compare(api.MustParse("0.6")) >= 0, "Not possible to determine if layers not in cache are launch-only or the result of incorrect metadata")
						h.SkipIf(t, api.MustParse(platformAPI).Compare(api.MustParse("0.7")) >= 0, "sha file isn't created")

						h.AssertPathDoesNotExist(t, filepath.Join(layersDir, "buildpack.id", "cache-true.sha"))
					})

					it("does not restore layer data", func() {
						h.AssertPathDoesNotExist(t, filepath.Join(layersDir, "buildpack.id", "cache-true"))
						if api.MustParse(buildpackAPI).Compare(api.MustParse("0.6")) < 0 {
							expected := "Removing \"buildpack.id:cache-true\", not in cache"
							assertLogEntry(t, logHandler, expected)
						}
					})
				})

				when("there is a cache=false layer", func() {
					it.Before(func() {
						var meta, sha string
						if api.MustParse(buildpackAPI).Compare(api.MustParse("0.6")) < 0 {
							meta = "cache=false"
						}
						if api.MustParse(platformAPI).Compare(api.MustParse("0.7")) < 0 {
							sha = "cache-false-layer-sha"
						}
						h.AssertNil(t, writeLayer(layersDir, "buildpack.id", "cache-false", meta, sha))
						h.AssertNil(t, restorer.Restore(testCache))
					})

					it("keeps metadata file", func() {
						h.AssertPathExists(t, filepath.Join(layersDir, "buildpack.id", "cache-false.toml"))
					})

					it("keeps sha file", func() {
						h.SkipIf(t, api.MustParse(platformAPI).Compare(api.MustParse("0.7")) >= 0, "sha file isn't created")
						h.AssertPathExists(t, filepath.Join(layersDir, "buildpack.id", "cache-false.sha"))
					})

					it("does not restore layer data", func() {
						h.AssertPathDoesNotExist(t, filepath.Join(layersDir, "buildpack.id", "cache-false"))
					})
				})
			})

			when("there is a cache", func() {
				var (
					tarTempDir          string
					cacheOnlyLayerSHA   string
					cacheLaunchLayerSHA string
					noGroupLayerSHA     string
					cacheFalseLayerSHA  string
					escapedLayerSHA     string
				)

				it.Before(func() {
					h.RecursiveCopy(t, filepath.Join("testdata", "restorer"), layersDir)
					var err error

					tarTempDir, err = ioutil.TempDir("", "restorer-test-temp-layer")
					h.AssertNil(t, err)

					lf := layers.Factory{
						ArtifactsDir: tarTempDir,
						Logger:       nil,
					}
					layer, err := lf.DirLayer("buildpack.id:cache-only", filepath.Join(layersDir, "buildpack.id", "cache-only"))
					h.AssertNil(t, err)
					cacheOnlyLayerSHA = layer.Digest
					h.AssertNil(t, testCache.AddLayerFile(layer.TarPath, layer.Digest))

					layer, err = lf.DirLayer("buildpack.id:cache-false", filepath.Join(layersDir, "buildpack.id", "cache-false"))
					h.AssertNil(t, err)
					cacheFalseLayerSHA = layer.Digest
					h.AssertNil(t, testCache.AddLayerFile(layer.TarPath, layer.Digest))

					layer, err = lf.DirLayer("buildpack.id:cache-launch", filepath.Join(layersDir, "buildpack.id", "cache-launch"))
					h.AssertNil(t, err)
					cacheLaunchLayerSHA = layer.Digest
					h.AssertNil(t, testCache.AddLayerFile(layer.TarPath, layer.Digest))

					layer, err = lf.DirLayer("nogroup.buildpack.id:some-layer", filepath.Join(layersDir, "nogroup.buildpack.id", "some-layer"))
					h.AssertNil(t, err)
					noGroupLayerSHA = layer.Digest
					h.AssertNil(t, testCache.AddLayerFile(layer.TarPath, layer.Digest))

					layer, err = lf.DirLayer("escaped/buildpack/id.id:escaped-bp-layer", filepath.Join(layersDir, "escaped_buildpack_id", "escaped-bp-layer"))
					h.AssertNil(t, err)
					escapedLayerSHA = layer.Digest
					h.AssertNil(t, testCache.AddLayerFile(layer.TarPath, layer.Digest))

					h.AssertNil(t, testCache.Commit())
					h.AssertNil(t, os.RemoveAll(layersDir))
					h.AssertNil(t, os.Mkdir(layersDir, 0777))

					contents := fmt.Sprintf(`{
    "buildpacks": [
        {
            "key": "buildpack.id",
            "layers": {
                "cache-false": {
                    "cache": false,
                    "sha": "%s"
                },
                "cache-launch": {
                    "cache": true,
                    "launch": true,
                    "sha": "%s"
                },
                "cache-only": {
                    "cache": true,
                    "data": {
                        "cache-only-key": "cache-only-val"
                    },
                    "sha": "%s"
                }
            }
        },
        {
            "key": "nogroup.buildpack.id",
            "layers": {
                "some-layer": {
                    "cache": true,
                    "sha": "%s"
                }
            }
        },
        {
            "key": "escaped/buildpack/id",
            "layers": {
                "escaped-bp-layer": {
                    "cache": true,
                    "data": {
                        "escaped-bp-key": "escaped-bp-val"
                    },
                    "sha": "%s"
                }
            }
        }
    ]
}
`, cacheFalseLayerSHA, cacheLaunchLayerSHA, cacheOnlyLayerSHA, noGroupLayerSHA, escapedLayerSHA)

					err = ioutil.WriteFile(
						filepath.Join(cacheDir, "committed", "io.buildpacks.lifecycle.cache.metadata"),
						[]byte(contents),
						0600,
					)
					h.AssertNil(t, err)
				})

				it.After(func() {
					h.AssertNil(t, os.RemoveAll(tarTempDir))
				})

				when("there is a cache=true layer", func() {
					var meta string

					it.Before(func() {
						if api.MustParse(buildpackAPI).Compare(api.MustParse("0.6")) < 0 {
							meta = "build = false\nlaunch = false\ncache = true\n\n"
						}
						meta += "[metadata]\n  cache-only-key = \"cache-only-val\"\n"
						var sha string
						if api.MustParse(platformAPI).Compare(api.MustParse("0.7")) < 0 {
							sha = cacheOnlyLayerSHA
						}
						h.AssertNil(t, writeLayer(layersDir, "buildpack.id", "cache-only", meta, sha))
						h.AssertNil(t, restorer.Restore(testCache))
					})

					it("keeps layer metadatata", func() {
						got := h.MustReadFile(t, filepath.Join(layersDir, "buildpack.id", "cache-only.toml"))
						h.AssertEq(t, string(got), meta)
					})

					it("keeps layer sha", func() {
						h.SkipIf(t, api.MustParse(platformAPI).Compare(api.MustParse("0.7")) >= 0, "sha file isn't created")
						got := h.MustReadFile(t, filepath.Join(layersDir, "buildpack.id", "cache-only.sha"))
						h.AssertEq(t, string(got), cacheOnlyLayerSHA)
					})

					it("restores data", func() {
						got := h.MustReadFile(t, filepath.Join(layersDir, "buildpack.id", "cache-only", "file-from-cache-only-layer"))
						want := "echo text from cache-only layer\n"
						h.AssertEq(t, string(got), want)
					})
				})

				when("there is a cache=false layer", func() {
					var meta string
					it.Before(func() {
						meta = "[metadata]\n  cache-false-key = \"cache-false-val\""
						var sha string
						if api.MustParse(platformAPI).Compare(api.MustParse("0.7")) < 0 {
							sha = cacheFalseLayerSHA
						}
						h.AssertNil(t, writeLayer(layersDir, "buildpack.id", "cache-false", meta, sha))
						h.AssertNil(t, restorer.Restore(testCache))
					})

					it("keeps layer metadatata", func() {
						got := h.MustReadFile(t, filepath.Join(layersDir, "buildpack.id", "cache-false.toml"))
						h.AssertEq(t, string(got), meta)
					})

					it("keeps layer sha", func() {
						h.SkipIf(t, api.MustParse(platformAPI).Compare(api.MustParse("0.7")) >= 0, "sha file isn't created")
						got := h.MustReadFile(t, filepath.Join(layersDir, "buildpack.id", "cache-false.sha"))
						h.AssertEq(t, string(got), cacheFalseLayerSHA)
					})

					it("does not restore data", func() {
						h.AssertPathDoesNotExist(t, filepath.Join(layersDir, "buildpack.id", "cache-false"))
					})
				})

				when("there is a cache=true layer with wrong sha", func() {
					var otherSHA string
					it.Before(func() {
						otherSHA = "some-made-up-sha"
						var meta, layerSha string
						if api.MustParse(buildpackAPI).Compare(api.MustParse("0.6")) < 0 {
							meta = "cache=true\n"
						}
						if api.MustParse(platformAPI).Compare(api.MustParse("0.7")) < 0 {
							layerSha = otherSHA
						}
						h.AssertNil(t, writeLayer(layersDir, "buildpack.id", "cache-launch", meta, layerSha))

						appMetaContents := []byte(fmt.Sprintf(`{
   "buildpacks": [
       {
           "key": "buildpack.id",
           "layers": {
               "cache-launch": {
                   "data": {
                       "cache-launch-key": "cache-launch-val"
                   },
                   "cache": true,
                   "launch": true,
                   "sha": "%s"
               }
           }
       }
   ]
}
`, otherSHA))

						h.AssertNil(t, json.Unmarshal(appMetaContents, &restorer.LayersMetadata))

						h.AssertNil(t, restorer.Restore(testCache))
					})

					it("removes metadata file", func() {
						h.AssertPathDoesNotExist(t, filepath.Join(layersDir, "buildpack.id", "cache-launch.toml"))
					})

					it("removes sha file", func() {
						h.SkipIf(t, api.MustParse(platformAPI).Compare(api.MustParse("0.7")) >= 0, "sha file isn't created")
						h.AssertPathDoesNotExist(t, filepath.Join(layersDir, "buildpack.id", "cache-launch.sha"))
					})

					it("does not restore layer data", func() {
						h.AssertPathDoesNotExist(t, filepath.Join(layersDir, "buildpack.id", "cache-launch"))
						expected := "Removing \"buildpack.id:cache-launch\", wrong sha"
						assertLogEntry(t, logHandler, expected)
						expected = fmt.Sprintf("Layer sha: %q", otherSHA)
						assertLogEntry(t, logHandler, expected)
					})
				})

				when("there is a cache=true layer not in cache", func() {
					it.Before(func() {
						var meta, sha string
						if api.MustParse(buildpackAPI).Compare(api.MustParse("0.6")) < 0 {
							meta = "cache=true\n"
						}
						if api.MustParse(platformAPI).Compare(api.MustParse("0.7")) < 0 {
							sha = "some-made-up-sha"
						}
						h.AssertNil(t, writeLayer(layersDir, "buildpack.id", "cache-layer-not-in-cache", meta, sha))
						h.AssertNil(t, restorer.Restore(testCache))
					})

					it("removes metadata file", func() {
						h.SkipIf(t, api.MustParse(buildpackAPI).Compare(api.MustParse("0.6")) >= 0, "Not possible to determine if layers not in cache are launch-only or the result of incorrect metadata")
						h.AssertPathDoesNotExist(t, filepath.Join(layersDir, "buildpack.id", "cache-layer-not-in-cache.toml"))
					})

					it("removes sha file", func() {
						h.SkipIf(t, api.MustParse(buildpackAPI).Compare(api.MustParse("0.6")) >= 0, "Not possible to determine if layers not in cache are launch-only or the result of incorrect metadata")
						h.SkipIf(t, api.MustParse(platformAPI).Compare(api.MustParse("0.7")) >= 0, "sha file isn't created")
						h.AssertPathDoesNotExist(t, filepath.Join(layersDir, "buildpack.id", "cache-layer-not-in-cache.sha"))
					})

					it("does not restore layer data", func() {
						h.AssertPathDoesNotExist(t, filepath.Join(layersDir, "buildpack.id", "cache-layer-not-in-cache"))
					})
				})

				when("there is a cache=true escaped layer", func() {
					var meta string
					it.Before(func() {
						if api.MustParse(buildpackAPI).Compare(api.MustParse("0.6")) < 0 {
							meta = "build = false\nlaunch = false\ncache = true\n\n"
						}
						meta += "[metadata]\n  escaped-bp-key = \"escaped-bp-val\"\n"
						var sha string
						if api.MustParse(platformAPI).Compare(api.MustParse("0.7")) < 0 {
							sha = escapedLayerSHA
						}
						h.AssertNil(t, writeLayer(layersDir, "escaped_buildpack_id", "escaped-bp-layer", meta, sha))
						h.AssertNil(t, restorer.Restore(testCache))
					})

					it("keeps layer metadatata", func() {
						got := h.MustReadFile(t, filepath.Join(layersDir, "escaped_buildpack_id", "escaped-bp-layer.toml"))
						h.AssertEq(t, string(got), meta)
					})

					it("keeps layer sha", func() {
						h.SkipIf(t, api.MustParse(platformAPI).Compare(api.MustParse("0.7")) >= 0, "sha file isn't created")
						got := h.MustReadFile(t, filepath.Join(layersDir, "escaped_buildpack_id", "escaped-bp-layer.sha"))
						h.AssertEq(t, string(got), escapedLayerSHA)
					})

					it("restores data", func() {
						got := h.MustReadFile(t, filepath.Join(layersDir, "escaped_buildpack_id", "escaped-bp-layer", "file-from-escaped-bp"))
						want := "echo text from escaped bp layer\n"
						h.AssertEq(t, string(got), want)
					})
				})

				when("there is a cache=true layer in cache but not in group", func() {
					it.Before(func() {
						var meta, sha string
						if api.MustParse(buildpackAPI).Compare(api.MustParse("0.6")) < 0 {
							meta = "cache=true\n"
						}
						if api.MustParse(platformAPI).Compare(api.MustParse("0.7")) < 0 {
							sha = noGroupLayerSHA
						}
						h.AssertNil(t, writeLayer(layersDir, "nogroup.buildpack.id", "some-layer", meta, sha))
						h.AssertNil(t, restorer.Restore(testCache))
					})

					it("does not restore layer data", func() {
						h.AssertPathDoesNotExist(t, filepath.Join(layersDir, "nogroup.buildpack.id", "some-layer"))
					})

					when("the buildpack is detected", func() {
						it.Before(func() {
							restorer.Buildpacks = []buildpack.GroupBuildpack{{ID: "nogroup.buildpack.id", API: buildpackAPI}}
							h.AssertNil(t, restorer.Restore(testCache))
						})

						it("keeps metadata file", func() {
							h.AssertPathExists(t, filepath.Join(layersDir, "nogroup.buildpack.id", "some-layer.toml"))
						})

						it("keeps sha file", func() {
							h.SkipIf(t, api.MustParse(platformAPI).Compare(api.MustParse("0.7")) >= 0, "sha file isn't created")
							h.AssertPathExists(t, filepath.Join(layersDir, "nogroup.buildpack.id", "some-layer.sha"))
						})

						it("restores data", func() {
							got := h.MustReadFile(t, filepath.Join(layersDir, "nogroup.buildpack.id", "some-layer", "file-from-some-layer"))
							want := "echo text from some layer\n"
							h.AssertEq(t, string(got), want)
						})
					})
				})

				when("there are multiple cache=true layers", func() {
					var cacheOnlyMeta, cacheLaunchMeta, escapedMeta string

					it.Before(func() {
						var typesMeta, cacheOnlySha, cacheLaunchSha, escapedSha string

						if api.MustParse(platformAPI).Compare(api.MustParse("0.7")) < 0 {
							cacheOnlySha = cacheOnlyLayerSHA
							cacheLaunchSha = cacheLaunchLayerSHA
							escapedSha = escapedLayerSHA
						}

						if api.MustParse(buildpackAPI).Compare(api.MustParse("0.6")) < 0 {
							typesMeta = "build = false\nlaunch = false\ncache = true\n\n"
						}

						cacheOnlyMeta = typesMeta + "[metadata]\n  cache-only-key = \"cache-only-val\"\n"
						h.AssertNil(t, writeLayer(layersDir, "buildpack.id", "cache-only", cacheOnlyMeta, cacheOnlySha))

						escapedMeta = typesMeta + "[metadata]\n  escaped-bp-key = \"escaped-bp-val\"\n"
						h.AssertNil(t, writeLayer(layersDir, "escaped_buildpack_id", "escaped-bp-layer", escapedMeta, escapedSha))

						if api.MustParse(buildpackAPI).Compare(api.MustParse("0.6")) < 0 {
							typesMeta = "build = false\nlaunch = true\ncache = true\n\n"
						}

						cacheLaunchMeta = typesMeta + "[metadata]\n  cache-launch-key = \"cache-launch-val\"\n"
						h.AssertNil(t, writeLayer(layersDir, "buildpack.id", "cache-launch", cacheLaunchMeta, cacheLaunchSha))

						appMetaContents := []byte(fmt.Sprintf(`{
   "buildpacks": [
       {
           "key": "buildpack.id",
           "layers": {
               "cache-launch": {
                   "data": {
                       "cache-launch-key": "cache-launch-val"
                   },
                   "cache": true,
                   "launch": true,
                   "sha": "%s"
               }
           }
       }
   ]
}
`, cacheLaunchLayerSHA))

						h.AssertNil(t, json.Unmarshal(appMetaContents, &restorer.LayersMetadata))

						h.AssertNil(t, restorer.Restore(testCache))
					})

					it("keeps layer metadatata for all layers", func() {
						got := h.MustReadFile(t, filepath.Join(layersDir, "buildpack.id", "cache-only.toml"))
						h.AssertEq(t, string(got), cacheOnlyMeta)
						got = h.MustReadFile(t, filepath.Join(layersDir, "buildpack.id", "cache-launch.toml"))
						h.AssertEq(t, string(got), cacheLaunchMeta)
						got = h.MustReadFile(t, filepath.Join(layersDir, "escaped_buildpack_id", "escaped-bp-layer.toml"))
						h.AssertEq(t, string(got), escapedMeta)
					})

					it("keeps layer sha for all layers", func() {
						h.SkipIf(t, api.MustParse(platformAPI).Compare(api.MustParse("0.7")) >= 0, "sha file isn't created")
						got := h.MustReadFile(t, filepath.Join(layersDir, "buildpack.id", "cache-only.sha"))
						h.AssertEq(t, string(got), cacheOnlyLayerSHA)
						got = h.MustReadFile(t, filepath.Join(layersDir, "buildpack.id", "cache-launch.sha"))
						h.AssertEq(t, string(got), cacheLaunchLayerSHA)
						got = h.MustReadFile(t, filepath.Join(layersDir, "escaped_buildpack_id", "escaped-bp-layer.sha"))
						h.AssertEq(t, string(got), escapedLayerSHA)
					})

					it("restores data for all layers", func() {
						got := h.MustReadFile(t, filepath.Join(layersDir, "buildpack.id", "cache-only", "file-from-cache-only-layer"))
						want := "echo text from cache-only layer\n"
						h.AssertEq(t, string(got), want)
						got = h.MustReadFile(t, filepath.Join(layersDir, "buildpack.id", "cache-launch", "file-from-cache-launch-layer"))
						want = "echo text from cache launch layer\n"
						h.AssertEq(t, string(got), want)
						got = h.MustReadFile(t, filepath.Join(layersDir, "escaped_buildpack_id", "escaped-bp-layer", "file-from-escaped-bp"))
						want = "echo text from escaped bp layer\n"
						h.AssertEq(t, string(got), want)
					})
				})
			})

			when("there is no app image metadata", func() {
				it.Before(func() {
					restorer.LayersMetadata = platform.LayersMetadata{}
				})

				it("analyzes with no layer metadata", func() {
					err := restorer.Restore(testCache)
					h.AssertNil(t, err)
				})
			})
		})
	}
}

func writeLayer(layersDir, buildpack, name, metadata, sha string) error {
	buildpackDir := filepath.Join(layersDir, buildpack)
	if err := os.MkdirAll(buildpackDir, 0755); err != nil {
		return errors.Wrapf(err, "creating buildpack layer directory")
	}
	metadataPath := filepath.Join(buildpackDir, name+".toml")
	if err := ioutil.WriteFile(metadataPath, []byte(metadata), 0600); err != nil {
		return errors.Wrapf(err, "writing metadata file")
	}
	if sha != "" { // don't write a sha file when sha is an empty string
		shaPath := filepath.Join(buildpackDir, name+".sha")
		if err := ioutil.WriteFile(shaPath, []byte(sha), 0600); err != nil {
			return errors.Wrapf(err, "writing sha file")
		}
	}
	return nil
}

func TestWriteLayer(t *testing.T) {
	layersDir, err := ioutil.TempDir("", "test-write-layer")
	if err != nil {
		t.Fatalf("Failed to create temporary directory: %v", err)
	}
	defer os.RemoveAll(layersDir)

	h.AssertNil(t, writeLayer(layersDir, "test-buildpack", "test-layer", "test-metadata", "test-sha"))

	got := h.MustReadFile(t, filepath.Join(layersDir, "test-buildpack", "test-layer.toml"))
	want := "test-metadata"
	h.AssertEq(t, string(got), want)

	got = h.MustReadFile(t, filepath.Join(layersDir, "test-buildpack", "test-layer.sha"))
	want = "test-sha"
	h.AssertEq(t, string(got), want)

	h.AssertPathDoesNotExist(t, filepath.Join(layersDir, "test-buildpack", "test-layer"))
}<|MERGE_RESOLUTION|>--- conflicted
+++ resolved
@@ -67,6 +67,7 @@
 
 				p, err := platform.NewPlatform(platformAPI)
 				h.AssertNil(t, err)
+
 				restorer = &lifecycle.Restorer{
 					LayersDir: layersDir,
 					Logger:    &logger,
@@ -74,13 +75,8 @@
 						{ID: "buildpack.id", API: buildpackAPI},
 						{ID: "escaped/buildpack/id", API: buildpackAPI},
 					},
-<<<<<<< HEAD
-					LayerMetadataRestorer: lifecycle.NewLayerMetadataRestorer(&discardLogger, layersDir, skipLayers),
+					LayerMetadataRestorer: lifecycle.NewLayerMetadataRestorer(&logger, layersDir, skipLayers),
 					Platform:              p,
-=======
-					LayerMetadataRestorer: lifecycle.NewLayerMetadataRestorer(&logger, layersDir, skipLayers),
-					Platform:              platform.NewPlatform(platformAPI),
->>>>>>> edbabee0
 				}
 			})
 
