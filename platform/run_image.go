--- conflicted
+++ resolved
@@ -1,14 +1,18 @@
 package platform
 
 import (
+	"errors"
+	"fmt"
+
 	"github.com/buildpacks/imgutil"
+	"github.com/buildpacks/imgutil/remote"
+	"github.com/google/go-containerregistry/pkg/authn"
+	"github.com/google/go-containerregistry/pkg/name"
 
-<<<<<<< HEAD
-	"github.com/buildpacks/lifecycle/platform/files"
-=======
+	"github.com/buildpacks/lifecycle/auth"
 	"github.com/buildpacks/lifecycle/cmd"
 	"github.com/buildpacks/lifecycle/launch"
->>>>>>> f5065459
+	"github.com/buildpacks/lifecycle/platform/files"
 )
 
 const (
@@ -17,24 +21,20 @@
 	OSDistributionVersionLabel = "io.buildpacks.distribution.version"
 )
 
-<<<<<<< HEAD
-func GetTargetFromImage(image imgutil.Image) (*files.TargetMetadata, error) {
-	tm := files.TargetMetadata{}
-=======
-func GetRunImageForExport(inputs LifecycleInputs) (RunImageForExport, error) {
+func GetRunImageForExport(inputs LifecycleInputs) (files.RunImageForExport, error) {
 	if inputs.PlatformAPI.LessThan("0.12") {
-		stackMD, err := ReadStack(inputs.StackPath, cmd.DefaultLogger)
+		stackMD, err := files.ReadStack(inputs.StackPath, cmd.DefaultLogger)
 		if err != nil {
-			return RunImageForExport{}, err
+			return files.RunImageForExport{}, err
 		}
 		return stackMD.RunImage, nil
 	}
-	runMD, err := ReadRun(inputs.RunPath, cmd.DefaultLogger)
+	runMD, err := files.ReadRun(inputs.RunPath, cmd.DefaultLogger)
 	if err != nil {
-		return RunImageForExport{}, err
+		return files.RunImageForExport{}, err
 	}
 	if len(runMD.Images) == 0 {
-		return RunImageForExport{}, err
+		return files.RunImageForExport{}, err
 	}
 	for _, runImage := range runMD.Images {
 		if runImage.Image == inputs.RunImageRef {
@@ -46,37 +46,36 @@
 			}
 		}
 	}
-	buildMD := &BuildMetadata{}
-	if err = DecodeBuildMetadataTOML(launch.GetMetadataFilePath(inputs.LayersDir), inputs.PlatformAPI, buildMD); err != nil {
-		return RunImageForExport{}, err
+	buildMD := &files.BuildMetadata{}
+	if err = files.DecodeBuildMetadata(launch.GetMetadataFilePath(inputs.LayersDir), inputs.PlatformAPI, buildMD); err != nil {
+		return files.RunImageForExport{}, err
 	}
 	if len(buildMD.Extensions) > 0 {
 		// Extensions could have switched the run image, so we can't assume the first run image in run.toml was intended
-		return RunImageForExport{Image: inputs.RunImageRef}, nil
+		return files.RunImageForExport{Image: inputs.RunImageRef}, nil
 	}
 	return runMD.Images[0], nil
 }
 
-func GetTargetFromImage(image imgutil.Image) (*TargetMetadata, error) {
-	tm := TargetMetadata{}
->>>>>>> f5065459
-	if !image.Found() {
+func GetTargetMetadata(fromImage imgutil.Image) (*files.TargetMetadata, error) {
+	tm := files.TargetMetadata{}
+	if !fromImage.Found() {
 		return &tm, nil
 	}
 	var err error
-	tm.OS, err = image.OS()
+	tm.OS, err = fromImage.OS()
 	if err != nil {
 		return &tm, err
 	}
-	tm.Arch, err = image.Architecture()
+	tm.Arch, err = fromImage.Architecture()
 	if err != nil {
 		return &tm, err
 	}
-	tm.ArchVariant, err = image.Variant()
+	tm.ArchVariant, err = fromImage.Variant()
 	if err != nil {
 		return &tm, err
 	}
-	labels, err := image.Labels()
+	labels, err := fromImage.Labels()
 	if err != nil {
 		return &tm, err
 	}
@@ -94,7 +93,7 @@
 
 // Fulfills the prophecy set forth in https://github.com/buildpacks/rfcs/blob/b8abe33f2bdc58792acf0bd094dc4ce3c8a54dbb/text/0096-remove-stacks-mixins.md?plain=1#L97
 // by returning an array of "VARIABLE=value" strings suitable for inclusion in your environment or complete breakfast.
-func EnvVarsFor(tm *TargetMetadata) []string {
+func EnvVarsFor(tm files.TargetMetadata) []string {
 	ret := []string{"CNB_TARGET_OS=" + tm.OS, "CNB_TARGET_ARCH=" + tm.Arch}
 	ret = append(ret, "CNB_TARGET_VARIANT="+tm.ArchVariant)
 	var distName, distVersion string
@@ -108,4 +107,74 @@
 		ret = append(ret, "CNB_TARGET_ID="+tm.ID)
 	}
 	return ret
+}
+
+type ImageStrategy interface {
+	CheckReadAccess(repo string, keychain authn.Keychain) (bool, error)
+}
+
+type RemoteImageStrategy struct{}
+
+func (s *RemoteImageStrategy) CheckReadAccess(repo string, keychain authn.Keychain) (bool, error) {
+	img, err := remote.NewImage(repo, keychain)
+	if err != nil {
+		return false, fmt.Errorf("failed to get remote image: %w", err)
+	}
+	return img.CheckReadAccess(), nil
+}
+
+type NopImageStrategy struct{}
+
+func (a *NopImageStrategy) CheckReadAccess(_ string, _ authn.Keychain) (bool, error) {
+	return true, nil
+}
+
+func BestRunImageMirrorFor(registry string, runImage files.RunImageForExport, accessChecker ImageStrategy) (string, error) {
+	if runImage.Image == "" {
+		return "", errors.New("missing run-image metadata")
+	}
+	runImageMirrors := []string{runImage.Image}
+	runImageMirrors = append(runImageMirrors, runImage.Mirrors...)
+
+	keychain, err := auth.DefaultKeychain(runImageMirrors...)
+	if err != nil {
+		return "", fmt.Errorf("unable to create keychain: %w", err)
+	}
+	runImageRef := byRegistry(registry, runImageMirrors, accessChecker, keychain)
+	if runImageRef != "" {
+		return runImageRef, nil
+	}
+
+	for _, image := range runImageMirrors {
+		ok, err := accessChecker.CheckReadAccess(image, keychain)
+		if err != nil {
+			return "", err
+		}
+		if ok {
+			return image, nil
+		}
+	}
+
+	return "", errors.New("failed to find accessible run image")
+}
+
+func byRegistry(reg string, repos []string, accessChecker ImageStrategy, keychain authn.Keychain) string {
+	for _, repo := range repos {
+		ref, err := name.ParseReference(repo, name.WeakValidation)
+		if err != nil {
+			continue
+		}
+		if reg == ref.Context().RegistryStr() {
+			ok, err := accessChecker.CheckReadAccess(repo, keychain)
+			if err != nil {
+				return ""
+			}
+
+			if ok {
+				return repo
+			}
+		}
+	}
+
+	return ""
 }