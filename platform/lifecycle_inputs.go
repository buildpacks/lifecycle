--- conflicted
+++ resolved
@@ -110,20 +110,12 @@
 
 		// The following instruct the lifecycle where to write files and data during the build
 
-<<<<<<< HEAD
-		AnalyzedPath: envOrDefault(EnvAnalyzedPath, filepath.Join(layersDir, DefaultAnalyzedFile)),
-		GeneratedDir: envOrDefault(EnvGeneratedDir, filepath.Join(layersDir, DefaultGeneratedDir)),
-		ExtendedDir:  envOrDefault(EnvExtendedDir, filepath.Join(layersDir, DefaultExtendedDir)), // TODO: add test
-		GroupPath:    envOrDefault(EnvGroupPath, filepath.Join(layersDir, DefaultGroupFile)),
-		PlanPath:     envOrDefault(EnvPlanPath, filepath.Join(layersDir, DefaultPlanFile)),
-		ReportPath:   envOrDefault(EnvReportPath, filepath.Join(layersDir, DefaultReportFile)),
-=======
 		AnalyzedPath: envOrDefault(EnvAnalyzedPath, filepath.Join(PlaceholderLayers, DefaultAnalyzedFile)),
+		ExtendedDir:  envOrDefault(EnvExtendedDir, filepath.Join(PlaceholderLayers, DefaultExtendedDir)),
 		GeneratedDir: envOrDefault(EnvGeneratedDir, filepath.Join(PlaceholderLayers, DefaultGeneratedDir)),
 		GroupPath:    envOrDefault(EnvGroupPath, filepath.Join(PlaceholderLayers, DefaultGroupFile)),
 		PlanPath:     envOrDefault(EnvPlanPath, filepath.Join(PlaceholderLayers, DefaultPlanFile)),
 		ReportPath:   envOrDefault(EnvReportPath, filepath.Join(PlaceholderLayers, DefaultReportFile)),
->>>>>>> 21f9560b
 
 		// Configuration options with respect to caching
 
@@ -293,6 +285,7 @@
 func (i *LifecycleInputs) placeholderPaths() []*string {
 	return []*string{
 		&i.AnalyzedPath,
+		&i.ExtendedDir,
 		&i.GeneratedDir,
 		&i.GroupPath,
 		&i.OrderPath,
