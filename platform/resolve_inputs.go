--- conflicted
+++ resolved
@@ -22,7 +22,7 @@
 
 func ResolveInputs(phase LifecyclePhase, i *LifecycleInputs, logger log.Logger) error {
 	if i.UseDaemon || i.UseLayout {
-		i.AccessChecker = &LocalImageStrategy{}
+		i.AccessChecker = &NopImageStrategy{}
 	} else {
 		i.AccessChecker = &RemoteImageStrategy{}
 	}
@@ -185,16 +185,8 @@
 	if len(runMD.Images) == 0 {
 		return errors.New(ErrRunImageRequiredWhenNoRunMD)
 	}
-<<<<<<< HEAD
-	i.RunImageRef, err = runMD.Images[0].BestRunImageMirrorFor(targetRegistry)
-	if err != nil {
-		return errors.New(ErrRunImageRequiredWhenNoRunMD)
-	}
-	return nil
-=======
-	i.RunImageRef, err = runMD.Images[0].BestRunImageMirror(targetRegistry, i.AccessChecker)
+	i.RunImageRef, err = BestRunImageMirrorFor(targetRegistry, runMD.Images[0], i.AccessChecker)
 	return err
->>>>>>> f5065459
 }
 
 // fillRunImageFromStackTOMLIfNeeded updates the provided lifecycle inputs to include the run image from stack.toml if the run image input it is missing.
@@ -211,11 +203,7 @@
 	if err != nil {
 		return err
 	}
-<<<<<<< HEAD
-	i.RunImageRef, err = stackMD.BestRunImageMirrorFor(targetRegistry)
-=======
-	i.RunImageRef, err = stackMD.BestRunImageMirror(targetRegistry, i.AccessChecker)
->>>>>>> f5065459
+	i.RunImageRef, err = BestRunImageMirrorFor(targetRegistry, stackMD.RunImage, i.AccessChecker)
 	if err != nil {
 		return errors.New(ErrRunImageRequiredWhenNoStackMD)
 	}
