--- conflicted
+++ resolved
@@ -1,24 +1,13 @@
 package platform
 
 import (
-	"errors"
+	"fmt"
 	"os"
 
 	"github.com/buildpacks/lifecycle/log"
 )
 
 const (
-<<<<<<< HEAD
-	EnvExperimentalMode = "CNB_EXPERIMENTAL_MODE"
-
-	DefaultExperimentalMode = ExperimentalModeError
-
-	ExperimentalModeQuiet = "quiet"
-	ExperimentalModeWarn  = "warn"
-	ExperimentalModeError = "error"
-
-=======
->>>>>>> 328f07bb
 	FeatureDockerfiles = "Dockerfiles"
 )
 
@@ -30,11 +19,11 @@
 		break
 	case ModeError:
 		logger.Errorf("Platform requested experimental feature '%s'", requested)
-		logger.Errorf("Experimental features are disabled by %s=%s", EnvExperimentalMode, ModeError)
-		return errors.New("experimental feature")
+		return fmt.Errorf("experimental features are disabled by %s=%s", EnvExperimentalMode, ModeError)
 	case ModeWarn:
 		logger.Warnf("Platform requested experimental feature '%s'", requested)
 	default:
+		// This shouldn't be reached, as ExperimentalMode is always set.
 		logger.Warnf("Platform requested experimental feature '%s'", requested)
 	}
 	return nil
