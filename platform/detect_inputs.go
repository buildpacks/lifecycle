package platform

import (
	"github.com/buildpacks/lifecycle/api"
)

<<<<<<< HEAD
// DetectInputs holds the values of command-line flags and args.
// Fields are the cumulative total of inputs across all supported platform APIs.
type DetectInputs struct {
	AnalyzedPath   string
	AppDir         string
	BuildpacksDir  string
	ExtensionsDir  string
	GroupPath      string
	LayersDir      string
	OrderPath      string
	PlanPath       string
	PlatformDir    string
	BuildConfigDir string
	GenerateInputs
}

type GenerateInputs struct {
	GeneratedDir string
=======
// DefaultDetectInputs accepts a Platform API version and returns a set of lifecycle inputs
//   with default values filled in for the `detect` phase.
func DefaultDetectInputs(platformAPI *api.Version) LifecycleInputs {
	var inputs LifecycleInputs
	switch {
	case platformAPI.AtLeast("0.10"):
		inputs = defaultDetectInputs()
	case platformAPI.AtLeast("0.6"):
		inputs = defaultDetectInputs06To09()
	case platformAPI.AtLeast("0.5"):
		inputs = defaultDetectInputs05()
	default:
		inputs = defaultDetectInputs03To04()
	}
	inputs.PlatformAPI = platformAPI
	return inputs
>>>>>>> 532fc6c4
}

func defaultDetectInputs() LifecycleInputs {
	di := defaultDetectInputs06To09()
	di.AnalyzedPath = envOrDefault(EnvAnalyzedPath, placeholderAnalyzedPath)
	di.ExtensionsDir = envOrDefault(EnvExtensionsDir, DefaultExtensionsDir)
	di.GeneratedDir = envOrDefault(EnvGeneratedDir, placeholderGeneratedDir)
	return di
}

func defaultDetectInputs06To09() LifecycleInputs {
	di := defaultDetectInputs05()
	di.OrderPath = envOrDefault(EnvOrderPath, placeholderOrderPath)
	return di
}

func defaultDetectInputs05() LifecycleInputs {
	di := defaultDetectInputs03To04()
	di.GroupPath = envOrDefault(EnvGroupPath, placeholderGroupPath)
	di.PlanPath = envOrDefault(EnvPlanPath, placeholderPlanPath)
	return di
}

func defaultDetectInputs03To04() LifecycleInputs {
	return LifecycleInputs{
		AppDir:        envOrDefault(EnvAppDir, DefaultAppDir),               // <app>
		BuildpacksDir: envOrDefault(EnvBuildpacksDir, DefaultBuildpacksDir), // <buildpacks>
		GroupPath:     envOrDefault(EnvGroupPath, DefaultGroupFile),         // <group>
		LayersDir:     envOrDefault(EnvLayersDir, DefaultLayersDir),         // <layers>
		LogLevel:      envOrDefault(EnvLogLevel, DefaultLogLevel),           // <log-level>
		OrderPath:     envOrDefault(EnvOrderPath, DefaultOrderPath),         // <order>
		PlanPath:      envOrDefault(EnvPlanPath, DefaultPlanFile),           // <plan>
		PlatformDir:   envOrDefault(EnvPlatformDir, DefaultPlatformDir),     // <platform>
	}
}<|MERGE_RESOLUTION|>--- conflicted
+++ resolved
@@ -4,33 +4,15 @@
 	"github.com/buildpacks/lifecycle/api"
 )
 
-<<<<<<< HEAD
-// DetectInputs holds the values of command-line flags and args.
-// Fields are the cumulative total of inputs across all supported platform APIs.
-type DetectInputs struct {
-	AnalyzedPath   string
-	AppDir         string
-	BuildpacksDir  string
-	ExtensionsDir  string
-	GroupPath      string
-	LayersDir      string
-	OrderPath      string
-	PlanPath       string
-	PlatformDir    string
-	BuildConfigDir string
-	GenerateInputs
-}
-
-type GenerateInputs struct {
-	GeneratedDir string
-=======
 // DefaultDetectInputs accepts a Platform API version and returns a set of lifecycle inputs
 //   with default values filled in for the `detect` phase.
 func DefaultDetectInputs(platformAPI *api.Version) LifecycleInputs {
 	var inputs LifecycleInputs
 	switch {
+	case platformAPI.AtLeast("0.11"):
+		inputs = defaultDetectInputs()
 	case platformAPI.AtLeast("0.10"):
-		inputs = defaultDetectInputs()
+		inputs = defaultDetectInputs010()
 	case platformAPI.AtLeast("0.6"):
 		inputs = defaultDetectInputs06To09()
 	case platformAPI.AtLeast("0.5"):
@@ -40,10 +22,15 @@
 	}
 	inputs.PlatformAPI = platformAPI
 	return inputs
->>>>>>> 532fc6c4
 }
 
 func defaultDetectInputs() LifecycleInputs {
+	di := defaultDetectInputs010()
+	di.BuildConfigDir = envOrDefault(EnvBuildConfigDir, DefaultBuildConfigDir)
+	return di
+}
+
+func defaultDetectInputs010() LifecycleInputs {
 	di := defaultDetectInputs06To09()
 	di.AnalyzedPath = envOrDefault(EnvAnalyzedPath, placeholderAnalyzedPath)
 	di.ExtensionsDir = envOrDefault(EnvExtensionsDir, DefaultExtensionsDir)
