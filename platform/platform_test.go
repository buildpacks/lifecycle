--- conflicted
+++ resolved
@@ -25,11 +25,7 @@
 					h.SkipIf(t, platformAPI.LessThan("0.6"), "")
 				})
 
-<<<<<<< HEAD
-				it("configures the platformr", func() {
-=======
 				it("configures the platform", func() {
->>>>>>> 141d74b0
 					foundPlatform := platform.NewPlatform(platformAPI.String())
 
 					t.Log("with an inputs resolver")
