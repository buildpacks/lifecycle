--- conflicted
+++ resolved
@@ -127,13 +127,8 @@
 	Config       LayerMetadata              `json:"config" toml:"config"`
 	Launcher     LayerMetadata              `json:"launcher" toml:"launcher"`
 	ProcessTypes LayerMetadata              `json:"process-types" toml:"process-types"`
-<<<<<<< HEAD
-	RunImage     RunImageMetadataLabel      `json:"runImage" toml:"run-image"`
-	Stack        StackFileMetadata          `json:"stack" toml:"stack"`
-=======
 	RunImage     RunImageForRebase          `json:"runImage" toml:"run-image"`
 	Stack        StackMetadata              `json:"stack" toml:"stack"`
->>>>>>> 21f9560b
 }
 
 // NOTE: This struct MUST be kept in sync with `LayersMetadata`.
@@ -146,13 +141,8 @@
 	Config       LayerMetadata              `json:"config" toml:"config"`
 	Launcher     LayerMetadata              `json:"launcher" toml:"launcher"`
 	ProcessTypes LayerMetadata              `json:"process-types" toml:"process-types"`
-<<<<<<< HEAD
-	RunImage     RunImageMetadataLabel      `json:"runImage" toml:"run-image"`
-	Stack        StackFileMetadata          `json:"stack" toml:"stack"`
-=======
 	RunImage     RunImageForRebase          `json:"runImage" toml:"run-image"`
 	Stack        StackMetadata              `json:"stack" toml:"stack"`
->>>>>>> 21f9560b
 }
 
 func (m *LayersMetadata) MetadataForBuildpack(id string) buildpack.LayersMetadata {
@@ -168,17 +158,9 @@
 	SHA string `json:"sha" toml:"sha"`
 }
 
-<<<<<<< HEAD
-type RunImageMetadataLabel struct {
-	Image     string   `json:"image,omitempty" toml:"-"`
-	Mirrors   []string `json:"mirrors,omitempty" toml:"-"`
-	Reference string   `json:"reference" toml:"reference"`
-	TopLayer  string   `json:"topLayer" toml:"top-layer"`
-=======
 type RunImageForRebase struct {
 	TopLayer  string `json:"topLayer" toml:"top-layer"`
 	Reference string `json:"reference" toml:"reference"`
->>>>>>> 21f9560b
 }
 
 // metadata.toml
@@ -346,36 +328,26 @@
 
 // run.toml
 
-<<<<<<< HEAD
-type RunFileMetadata struct {
-	Images []RunImageMetadata `json:"-" toml:"image"`
-=======
 type RunMetadata struct {
 	Images []RunImageForExport `json:"-" toml:"images"`
->>>>>>> 21f9560b
-}
-
-func ReadRun(runPath string, logger log.Logger) (RunFileMetadata, error) {
-	var runMD RunFileMetadata
+}
+
+func ReadRun(runPath string, logger log.Logger) (RunMetadata, error) {
+	var runMD RunMetadata
 	if _, err := toml.DecodeFile(runPath, &runMD); err != nil {
 		if os.IsNotExist(err) {
 			logger.Infof("no run metadata found at path '%s'\n", runPath)
-			return RunFileMetadata{}, nil
-		}
-		return RunFileMetadata{}, err
+			return RunMetadata{}, nil
+		}
+		return RunMetadata{}, err
 	}
 	return runMD, nil
 }
 
 // stack.toml
 
-<<<<<<< HEAD
-type StackFileMetadata struct {
-	RunImage RunImageMetadata `json:"runImage" toml:"run-image"`
-=======
 type StackMetadata struct {
 	RunImage RunImageForExport `json:"runImage" toml:"run-image"`
->>>>>>> 21f9560b
 }
 
 type RunImageForExport struct {
@@ -396,7 +368,7 @@
 	return runImageRef, nil
 }
 
-func (sm *StackFileMetadata) BestRunImageMirror(registry string) (string, error) {
+func (sm *StackMetadata) BestRunImageMirror(registry string) (string, error) {
 	return sm.RunImage.BestRunImageMirror(registry)
 }
 
@@ -417,14 +389,14 @@
 	return imgs[0], nil
 }
 
-func ReadStack(stackPath string, logger log.Logger) (StackFileMetadata, error) {
-	var stackMD StackFileMetadata
+func ReadStack(stackPath string, logger log.Logger) (StackMetadata, error) {
+	var stackMD StackMetadata
 	if _, err := toml.DecodeFile(stackPath, &stackMD); err != nil {
 		if os.IsNotExist(err) {
 			logger.Infof("no stack metadata found at path '%s'\n", stackPath)
-			return StackFileMetadata{}, nil
-		}
-		return StackFileMetadata{}, err
+			return StackMetadata{}, nil
+		}
+		return StackMetadata{}, err
 	}
 	return stackMD, nil
 }