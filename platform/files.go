// Data Format Files for the Platform API spec (https://github.com/buildpacks/spec/blob/main/platform.md#data-format).

package platform

import (
	"encoding/json"
	"os"

	"github.com/BurntSushi/toml"
	"github.com/google/go-containerregistry/pkg/name"
	"github.com/pkg/errors"

	"github.com/buildpacks/lifecycle/api"
	"github.com/buildpacks/lifecycle/buildpack"
	"github.com/buildpacks/lifecycle/internal/encoding"
	"github.com/buildpacks/lifecycle/launch"
	"github.com/buildpacks/lifecycle/layers"
	"github.com/buildpacks/lifecycle/log"
)

// analyzed.toml

type AnalyzedMetadata struct {
	PreviousImage *ImageIdentifier `toml:"image,omitempty"`
	Metadata      LayersMetadata   `toml:"metadata"`
	RunImage      *RunImage        `toml:"run-image,omitempty"`
	BuildImage    *ImageIdentifier `toml:"build-image,omitempty"`
}

func (amd AnalyzedMetadata) PreviousImageRef() string {
	if amd.PreviousImage == nil {
		return ""
	}
	return amd.PreviousImage.Reference
}

func (amd AnalyzedMetadata) RunImageTarget() TargetMetadata {
	if amd.RunImage == nil {
		return TargetMetadata{}
	}
	if amd.RunImage.Target == nil {
		return TargetMetadata{}
	}
	return *amd.RunImage.Target
}

// FIXME: fix key names to be accurate in the daemon case
type ImageIdentifier struct {
	Reference string `toml:"reference"`
}

type RunImage struct {
<<<<<<< HEAD
	Reference  string      `toml:"reference"`
	Extend     bool        `toml:"extend,omitempty"`
	TargetData *TargetData `toml:"target"`
=======
	Reference string          `toml:"reference"`
	Extend    bool            `toml:"extend,omitempty"`
	Target    *TargetMetadata `json:"target,omitempty" toml:"target,omitempty"`
}

type TargetMetadata struct {
	buildpack.TargetPartial
	Distribution *buildpack.DistributionMetadata `json:"distribution,omitempty" toml:"distribution,omitempty"`
}

// Satisfies treats optional fields (ArchVariant and Distributions) as wildcards if empty, returns true if
func (t *TargetMetadata) IsSatisfiedBy(o *buildpack.TargetMetadata) bool {
	if t.Arch != o.Arch || t.OS != o.OS {
		return false
	}
	if t.ArchVariant != "" && o.ArchVariant != "" && t.ArchVariant != o.ArchVariant {
		return false
	}

	// if either of the lengths of Distributions are zero, treat it as a wildcard.
	if t.Distribution != nil && len(o.Distributions) > 0 {
		// this could be more efficient but the lists are probably short...
		found := false
		for _, odist := range o.Distributions {
			if t.Distribution.Name == odist.Name && t.Distribution.Version == odist.Version {
				found = true
				continue
			}
		}
		if !found {
			return false
		}
	}
	return true
>>>>>>> fa9a11ab
}

func ReadAnalyzed(analyzedPath string, logger log.Logger) (AnalyzedMetadata, error) {
	var analyzedMD AnalyzedMetadata
	if _, err := toml.DecodeFile(analyzedPath, &analyzedMD); err != nil {
		if os.IsNotExist(err) {
			logger.Warnf("no analyzed metadata found at path '%s'", analyzedPath)
			return AnalyzedMetadata{}, nil
		}
		return AnalyzedMetadata{}, err
	}
	return analyzedMD, nil
}

// WriteTOML serializes the metadata to disk
func (amd *AnalyzedMetadata) WriteTOML(path string) error {
	return encoding.WriteTOML(path, amd)
}

// NOTE: This struct MUST be kept in sync with `LayersMetadataCompat`
type LayersMetadata struct {
	App          []LayerMetadata            `json:"app" toml:"app"`
	BOM          *LayerMetadata             `json:"sbom,omitempty" toml:"sbom,omitempty"`
	Buildpacks   []buildpack.LayersMetadata `json:"buildpacks" toml:"buildpacks"`
	Config       LayerMetadata              `json:"config" toml:"config"`
	Launcher     LayerMetadata              `json:"launcher" toml:"launcher"`
	ProcessTypes LayerMetadata              `json:"process-types" toml:"process-types"`
	RunImage     RunImageForRebase          `json:"runImage" toml:"run-image"`
	Stack        StackMetadata              `json:"stack" toml:"stack"`
}

// NOTE: This struct MUST be kept in sync with `LayersMetadata`.
// It exists for situations where the `App` field type cannot be
// guaranteed, yet the original struct data must be maintained.
type LayersMetadataCompat struct {
	App          interface{}                `json:"app" toml:"app"`
	BOM          *LayerMetadata             `json:"sbom,omitempty" toml:"sbom,omitempty"`
	Buildpacks   []buildpack.LayersMetadata `json:"buildpacks" toml:"buildpacks"`
	Config       LayerMetadata              `json:"config" toml:"config"`
	Launcher     LayerMetadata              `json:"launcher" toml:"launcher"`
	ProcessTypes LayerMetadata              `json:"process-types" toml:"process-types"`
	RunImage     RunImageForRebase          `json:"runImage" toml:"run-image"`
	Stack        StackMetadata              `json:"stack" toml:"stack"`
}

func (m *LayersMetadata) MetadataForBuildpack(id string) buildpack.LayersMetadata {
	for _, bpMD := range m.Buildpacks {
		if bpMD.ID == id {
			return bpMD
		}
	}
	return buildpack.LayersMetadata{}
}

type LayerMetadata struct {
	SHA string `json:"sha" toml:"sha"`
}

type RunImageForRebase struct {
	TopLayer  string `json:"topLayer" toml:"top-layer"`
	Reference string `json:"reference" toml:"reference"`
}

// metadata.toml

type BuildMetadata struct {
	BOM                         []buildpack.BOMEntry     `toml:"bom,omitempty" json:"bom"`
	Buildpacks                  []buildpack.GroupElement `toml:"buildpacks" json:"buildpacks"`
	Extensions                  []buildpack.GroupElement `toml:"extensions,omitempty" json:"extensions,omitempty"`
	Labels                      []buildpack.Label        `toml:"labels" json:"-"`
	Launcher                    LauncherMetadata         `toml:"-" json:"launcher"`
	Processes                   []launch.Process         `toml:"processes" json:"processes"`
	Slices                      []layers.Slice           `toml:"slices" json:"-"`
	BuildpackDefaultProcessType string                   `toml:"buildpack-default-process-type,omitempty" json:"buildpack-default-process-type,omitempty"`
	PlatformAPI                 *api.Version             `toml:"-" json:"-"`
}

// DecodeBuildMetadataTOML reads a metadata.toml file
func DecodeBuildMetadataTOML(path string, platformAPI *api.Version, buildmd *BuildMetadata) error {
	// decode the common bits
	_, err := toml.DecodeFile(path, &buildmd)
	if err != nil {
		return err
	}

	// set the platform API on all the appropriate fields
	// this will allow us to re-encode the metadata.toml file with
	// the current platform API
	buildmd.PlatformAPI = platformAPI
	for i, process := range buildmd.Processes {
		buildmd.Processes[i] = process.WithPlatformAPI(platformAPI)
	}

	return nil
}

func (md *BuildMetadata) MarshalJSON() ([]byte, error) {
	if md.PlatformAPI == nil || md.PlatformAPI.LessThan("0.9") {
		return json.Marshal(*md)
	}
	type BuildMetadataSerializer BuildMetadata // prevent infinite recursion when serializing
	return json.Marshal(&struct {
		*BuildMetadataSerializer
		BOM []buildpack.BOMEntry `json:"bom,omitempty"`
	}{
		BuildMetadataSerializer: (*BuildMetadataSerializer)(md),
		BOM:                     []buildpack.BOMEntry{},
	})
}

func (md BuildMetadata) ToLaunchMD() launch.Metadata {
	lmd := launch.Metadata{
		Processes: md.Processes,
	}
	for _, bp := range md.Buildpacks {
		lmd.Buildpacks = append(lmd.Buildpacks, launch.Buildpack{
			API: bp.API,
			ID:  bp.ID,
		})
	}
	return lmd
}

type LauncherMetadata struct {
	Version string         `json:"version"`
	Source  SourceMetadata `json:"source"`
}

type SourceMetadata struct {
	Git GitMetadata `json:"git"`
}

type GitMetadata struct {
	Repository string `json:"repository"`
	Commit     string `json:"commit"`
}

// plan.toml

type BuildPlan struct {
	Entries []BuildPlanEntry `toml:"entries"`
}

func (p BuildPlan) Find(kind, id string) buildpack.Plan {
	var extension bool
	if kind == buildpack.KindExtension {
		extension = true
	}
	var out []buildpack.Require
	for _, entry := range p.Entries {
		for _, provider := range entry.Providers {
			if provider.ID == id && provider.Extension == extension {
				out = append(out, entry.Requires...)
				break
			}
		}
	}
	return buildpack.Plan{Entries: out}
}

// FIXME: ensure at least one claimed entry of each name is provided by the BP
func (p BuildPlan) Filter(metRequires []string) BuildPlan {
	var out []BuildPlanEntry
	for _, planEntry := range p.Entries {
		if !containsEntry(metRequires, planEntry) {
			out = append(out, planEntry)
		}
	}
	return BuildPlan{Entries: out}
}

func containsEntry(metRequires []string, entry BuildPlanEntry) bool {
	for _, met := range metRequires {
		for _, planReq := range entry.Requires {
			if met == planReq.Name {
				return true
			}
		}
	}
	return false
}

type BuildPlanEntry struct {
	Providers []buildpack.GroupElement `toml:"providers"`
	Requires  []buildpack.Require      `toml:"requires"`
}

func (be BuildPlanEntry) NoOpt() BuildPlanEntry {
	var out []buildpack.GroupElement
	for _, p := range be.Providers {
		out = append(out, p.NoOpt().NoAPI().NoHomepage())
	}
	be.Providers = out
	return be
}

// project-metadata.toml

type ProjectMetadata struct {
	Source *ProjectSource `toml:"source" json:"source,omitempty"`
}

type ProjectSource struct {
	Type     string                 `toml:"type" json:"type,omitempty"`
	Version  map[string]interface{} `toml:"version" json:"version,omitempty"`
	Metadata map[string]interface{} `toml:"metadata" json:"metadata,omitempty"`
}

// report.toml

type ExportReport struct {
	Build BuildReport `toml:"build,omitempty"`
	Image ImageReport `toml:"image"`
}

type BuildReport struct {
	BOM []buildpack.BOMEntry `toml:"bom"`
}

type ImageReport struct {
	Tags         []string `toml:"tags"`
	ImageID      string   `toml:"image-id,omitempty"`
	Digest       string   `toml:"digest,omitempty"`
	ManifestSize int64    `toml:"manifest-size,omitzero"`
}

// run.toml

type RunMetadata struct {
	Images []RunImageForExport `json:"-" toml:"images"`
}

func ReadRun(runPath string, logger log.Logger) (RunMetadata, error) {
	var runMD RunMetadata
	if _, err := toml.DecodeFile(runPath, &runMD); err != nil {
		if os.IsNotExist(err) {
			logger.Infof("no run metadata found at path '%s'\n", runPath)
			return RunMetadata{}, nil
		}
		return RunMetadata{}, err
	}
	return runMD, nil
}

// stack.toml

type StackMetadata struct {
	RunImage RunImageForExport `json:"runImage" toml:"run-image"`
}

type RunImageForExport struct {
	Image   string   `toml:"image" json:"image"`
	Mirrors []string `toml:"mirrors" json:"mirrors,omitempty"`
}

func (rm *RunImageForExport) BestRunImageMirror(registry string) (string, error) {
	if rm.Image == "" {
		return "", errors.New("missing run-image metadata")
	}
	runImageMirrors := []string{rm.Image}
	runImageMirrors = append(runImageMirrors, rm.Mirrors...)
	runImageRef, err := byRegistry(registry, runImageMirrors)
	if err != nil {
		return "", errors.Wrap(err, "failed to find run image")
	}
	return runImageRef, nil
}

func (sm *StackMetadata) BestRunImageMirror(registry string) (string, error) {
	return sm.RunImage.BestRunImageMirror(registry)
}

func byRegistry(reg string, imgs []string) (string, error) {
	if len(imgs) < 1 {
		return "", errors.New("no images provided to search")
	}

	for _, img := range imgs {
		ref, err := name.ParseReference(img, name.WeakValidation)
		if err != nil {
			continue
		}
		if reg == ref.Context().RegistryStr() {
			return img, nil
		}
	}
	return imgs[0], nil
}

func ReadStack(stackPath string, logger log.Logger) (StackMetadata, error) {
	var stackMD StackMetadata
	if _, err := toml.DecodeFile(stackPath, &stackMD); err != nil {
		if os.IsNotExist(err) {
			logger.Infof("no stack metadata found at path '%s'\n", stackPath)
			return StackMetadata{}, nil
		}
		return StackMetadata{}, err
	}
	return stackMD, nil
}<|MERGE_RESOLUTION|>--- conflicted
+++ resolved
@@ -38,10 +38,10 @@
 	if amd.RunImage == nil {
 		return TargetMetadata{}
 	}
-	if amd.RunImage.Target == nil {
+	if amd.RunImage.TargetMetadata == nil {
 		return TargetMetadata{}
 	}
-	return *amd.RunImage.Target
+	return *amd.RunImage.TargetMetadata
 }
 
 // FIXME: fix key names to be accurate in the daemon case
@@ -50,19 +50,9 @@
 }
 
 type RunImage struct {
-<<<<<<< HEAD
-	Reference  string      `toml:"reference"`
-	Extend     bool        `toml:"extend,omitempty"`
-	TargetData *TargetData `toml:"target"`
-=======
-	Reference string          `toml:"reference"`
-	Extend    bool            `toml:"extend,omitempty"`
-	Target    *TargetMetadata `json:"target,omitempty" toml:"target,omitempty"`
-}
-
-type TargetMetadata struct {
-	buildpack.TargetPartial
-	Distribution *buildpack.DistributionMetadata `json:"distribution,omitempty" toml:"distribution,omitempty"`
+	Reference      string          `toml:"reference"`
+	Extend         bool            `toml:"extend,omitempty"`
+	TargetMetadata *TargetMetadata `json:"target,omitempty" toml:"target,omitempty"`
 }
 
 // Satisfies treats optional fields (ArchVariant and Distributions) as wildcards if empty, returns true if
@@ -89,7 +79,6 @@
 		}
 	}
 	return true
->>>>>>> fa9a11ab
 }
 
 func ReadAnalyzed(analyzedPath string, logger log.Logger) (AnalyzedMetadata, error) {
