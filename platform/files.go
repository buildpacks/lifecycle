// Data Format Files for the platform api spec (https://github.com/buildpacks/spec/blob/main/platform.md#data-format).

package platform

import (
	"github.com/buildpacks/lifecycle/buildpack"
	"github.com/buildpacks/lifecycle/launch"
	"github.com/buildpacks/lifecycle/layers"
)

// metadata.toml

type BuildMetadata struct {
	BOM                         []buildpack.BOMEntry       `toml:"bom" json:"bom"`
	Buildpacks                  []buildpack.GroupBuildpack `toml:"buildpacks" json:"buildpacks"`
	Labels                      []buildpack.Label          `toml:"labels" json:"-"`
	Launcher                    LauncherMetadata           `toml:"-" json:"launcher"`
	Processes                   []launch.Process           `toml:"processes" json:"processes"`
	Slices                      []layers.Slice             `toml:"slices" json:"-"`
	BuildpackDefaultProcessType string                     `toml:"buildpack-default-process-type,omitempty" json:"buildpack-default-process-type,omitempty"`
}

type LauncherMetadata struct {
	Version string         `json:"version"`
	Source  SourceMetadata `json:"source"`
}

type SourceMetadata struct {
	Git GitMetadata `json:"git"`
}

type GitMetadata struct {
	Repository string `json:"repository"`
	Commit     string `json:"commit"`
}

func (md BuildMetadata) ToLaunchMD() launch.Metadata {
	lmd := launch.Metadata{
		Processes: md.Processes,
	}
	for _, bp := range md.Buildpacks {
		lmd.Buildpacks = append(lmd.Buildpacks, launch.Buildpack{
			API: bp.API,
			ID:  bp.ID,
		})
	}
	return lmd
}

// plan.toml

type BuildPlan struct {
	Entries []BuildPlanEntry `toml:"entries"`
}

func (p BuildPlan) Find(bpID string) buildpack.Plan {
	var out []buildpack.Require
	for _, entry := range p.Entries {
		for _, provider := range entry.Providers {
			if provider.ID == bpID {
				out = append(out, entry.Requires...)
				break
			}
		}
	}
	return buildpack.Plan{Entries: out}
}

// TODO: ensure at least one claimed entry of each name is provided by the BP
func (p BuildPlan) Filter(metRequires []string) BuildPlan {
	var out []BuildPlanEntry
	for _, planEntry := range p.Entries {
		if !containsEntry(metRequires, planEntry) {
			out = append(out, planEntry)
		}
	}
	return BuildPlan{Entries: out}
}

func containsEntry(metRequires []string, entry BuildPlanEntry) bool {
	for _, met := range metRequires {
		for _, planReq := range entry.Requires {
			if met == planReq.Name {
				return true
			}
		}
	}
	return false
}

type BuildPlanEntry struct {
	Providers []buildpack.GroupBuildpack `toml:"providers"`
	Requires  []buildpack.Require        `toml:"requires"`
}

func (be BuildPlanEntry) NoOpt() BuildPlanEntry {
	var out []buildpack.GroupBuildpack
	for _, p := range be.Providers {
		out = append(out, p.NoOpt().NoAPI().NoHomepage())
	}
	be.Providers = out
	return be
}

// project-metadata.toml

type ProjectMetadata struct {
	Source *ProjectSource `toml:"source" json:"source,omitempty"`
}

type ProjectSource struct {
	Type     string                 `toml:"type" json:"type,omitempty"`
	Version  map[string]interface{} `toml:"version" json:"version,omitempty"`
	Metadata map[string]interface{} `toml:"metadata" json:"metadata,omitempty"`
}

// report.toml

type ExportReport struct {
	Build BuildReport `toml:"build,omitempty"`
	Image ImageReport `toml:"image"`
}

type BuildReport struct {
	BOM []buildpack.BOMEntry `toml:"bom"`
}

type ImageReport struct {
	Tags         []string `toml:"tags"`
	ImageID      string   `toml:"image-id,omitempty"`
	Digest       string   `toml:"digest,omitempty"`
	ManifestSize int64    `toml:"manifest-size,omitzero"`
}

<<<<<<< HEAD
// stack.toml
=======
// stack.toml

type StackMetadata struct {
	RunImage   StackRunImageMetadata   `json:"runImage" toml:"run-image"`
	BuildImage StackBuildImageMetadata `json:"buildImage" toml:"build-image"`
}

type StackRunImageMetadata struct {
	Image   string   `toml:"image" json:"image"`
	Mirrors []string `toml:"mirrors" json:"mirrors,omitempty"`
}

type StackBuildImageMetadata struct {
	StackID string   `toml:"stack-id" json:"stack-id"`
	Mixins  []string `toml:"mixins" json:"mixins,omitempty"`
}

func (sm *StackMetadata) BestRunImageMirror(registry string) (string, error) {
	if sm.RunImage.Image == "" {
		return "", errors.New("missing run-image metadata")
	}
	runImageMirrors := []string{sm.RunImage.Image}
	runImageMirrors = append(runImageMirrors, sm.RunImage.Mirrors...)
	runImageRef, err := byRegistry(registry, runImageMirrors)
	if err != nil {
		return "", errors.Wrap(err, "failed to find run-image")
	}
	return runImageRef, nil
}

func byRegistry(reg string, imgs []string) (string, error) {
	if len(imgs) < 1 {
		return "", errors.New("no images provided to search")
	}

	for _, img := range imgs {
		ref, err := name.ParseReference(img, name.WeakValidation)
		if err != nil {
			continue
		}
		if reg == ref.Context().RegistryStr() {
			return img, nil
		}
	}
	return imgs[0], nil
}
>>>>>>> 7c5f36b7
<|MERGE_RESOLUTION|>--- conflicted
+++ resolved
@@ -130,55 +130,4 @@
 	ImageID      string   `toml:"image-id,omitempty"`
 	Digest       string   `toml:"digest,omitempty"`
 	ManifestSize int64    `toml:"manifest-size,omitzero"`
-}
-
-<<<<<<< HEAD
-// stack.toml
-=======
-// stack.toml
-
-type StackMetadata struct {
-	RunImage   StackRunImageMetadata   `json:"runImage" toml:"run-image"`
-	BuildImage StackBuildImageMetadata `json:"buildImage" toml:"build-image"`
-}
-
-type StackRunImageMetadata struct {
-	Image   string   `toml:"image" json:"image"`
-	Mirrors []string `toml:"mirrors" json:"mirrors,omitempty"`
-}
-
-type StackBuildImageMetadata struct {
-	StackID string   `toml:"stack-id" json:"stack-id"`
-	Mixins  []string `toml:"mixins" json:"mixins,omitempty"`
-}
-
-func (sm *StackMetadata) BestRunImageMirror(registry string) (string, error) {
-	if sm.RunImage.Image == "" {
-		return "", errors.New("missing run-image metadata")
-	}
-	runImageMirrors := []string{sm.RunImage.Image}
-	runImageMirrors = append(runImageMirrors, sm.RunImage.Mirrors...)
-	runImageRef, err := byRegistry(registry, runImageMirrors)
-	if err != nil {
-		return "", errors.Wrap(err, "failed to find run-image")
-	}
-	return runImageRef, nil
-}
-
-func byRegistry(reg string, imgs []string) (string, error) {
-	if len(imgs) < 1 {
-		return "", errors.New("no images provided to search")
-	}
-
-	for _, img := range imgs {
-		ref, err := name.ParseReference(img, name.WeakValidation)
-		if err != nil {
-			continue
-		}
-		if reg == ref.Context().RegistryStr() {
-			return img, nil
-		}
-	}
-	return imgs[0], nil
-}
->>>>>>> 7c5f36b7
+}