--- conflicted
+++ resolved
@@ -26,48 +26,28 @@
 
 // NOTE: This struct MUST be kept in sync with `LayersMetadataCompat`
 type LayersMetadata struct {
-<<<<<<< HEAD
 	App          []LayerMetadata            `json:"app" toml:"app"`
+	BOM          *LayerMetadata             `json:"sbom,omitempty" toml:"sbom,omitempty"`
 	Buildpacks   []buildpack.LayersMetadata `json:"buildpacks" toml:"buildpacks"`
 	Config       LayerMetadata              `json:"config" toml:"config"`
 	Launcher     LayerMetadata              `json:"launcher" toml:"launcher"`
 	ProcessTypes LayerMetadata              `json:"process-types" toml:"process-types"`
 	RunImage     RunImageMetadata           `json:"runImage" toml:"run-image"`
 	Stack        StackMetadata              `json:"stack" toml:"stack"`
-=======
-	App          []LayerMetadata           `json:"app" toml:"app"`
-	BOM          *LayerMetadata            `json:"sbom,omitempty" toml:"sbom,omitempty"`
-	Buildpacks   []BuildpackLayersMetadata `json:"buildpacks" toml:"buildpacks"`
-	Config       LayerMetadata             `json:"config" toml:"config"`
-	Launcher     LayerMetadata             `json:"launcher" toml:"launcher"`
-	ProcessTypes LayerMetadata             `json:"process-types" toml:"process-types"`
-	RunImage     RunImageMetadata          `json:"runImage" toml:"run-image"`
-	Stack        StackMetadata             `json:"stack" toml:"stack"`
->>>>>>> 5744dae9
 }
 
 // NOTE: This struct MUST be kept in sync with `LayersMetadata`.
 // It exists for situations where the `App` field type cannot be
 // guaranteed, yet the original struct data must be maintained.
 type LayersMetadataCompat struct {
-<<<<<<< HEAD
 	App          interface{}                `json:"app" toml:"app"`
+	BOM          *LayerMetadata             `json:"sbom,omitempty" toml:"sbom,omitempty"`
 	Buildpacks   []buildpack.LayersMetadata `json:"buildpacks" toml:"buildpacks"`
 	Config       LayerMetadata              `json:"config" toml:"config"`
 	Launcher     LayerMetadata              `json:"launcher" toml:"launcher"`
 	ProcessTypes LayerMetadata              `json:"process-types" toml:"process-types"`
 	RunImage     RunImageMetadata           `json:"runImage" toml:"run-image"`
 	Stack        StackMetadata              `json:"stack" toml:"stack"`
-=======
-	App          interface{}               `json:"app" toml:"app"`
-	BOM          *LayerMetadata            `json:"sbom,omitempty" toml:"sbom,omitempty"`
-	Buildpacks   []BuildpackLayersMetadata `json:"buildpacks" toml:"buildpacks"`
-	Config       LayerMetadata             `json:"config" toml:"config"`
-	Launcher     LayerMetadata             `json:"launcher" toml:"launcher"`
-	ProcessTypes LayerMetadata             `json:"process-types" toml:"process-types"`
-	RunImage     RunImageMetadata          `json:"runImage" toml:"run-image"`
-	Stack        StackMetadata             `json:"stack" toml:"stack"`
->>>>>>> 5744dae9
 }
 
 func (m *LayersMetadata) MetadataForBuildpack(id string) buildpack.LayersMetadata {
