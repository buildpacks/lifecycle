// Data Format Files for the Platform API spec (https://github.com/buildpacks/spec/blob/main/platform.md#data-format).

package platform

import (
	"encoding/json"
	"os"

	"github.com/BurntSushi/toml"
	"github.com/google/go-containerregistry/pkg/name"
	"github.com/pkg/errors"

	"github.com/buildpacks/lifecycle/api"
	"github.com/buildpacks/lifecycle/buildpack"
	"github.com/buildpacks/lifecycle/internal/encoding"
	"github.com/buildpacks/lifecycle/launch"
	"github.com/buildpacks/lifecycle/layers"
	"github.com/buildpacks/lifecycle/log"
)

// analyzed.toml

type AnalyzedMetadata struct {
	PreviousImage *ImageIdentifier `toml:"image,omitempty"`
	Metadata      LayersMetadata   `toml:"metadata"`
	RunImage      *RunImage        `toml:"run-image,omitempty"`
	BuildImage    *ImageIdentifier `toml:"build-image,omitempty"`
}

func (amd AnalyzedMetadata) PreviousImageRef() string {
	if amd.PreviousImage == nil {
		return ""
	}
	return amd.PreviousImage.Reference
}

func (amd AnalyzedMetadata) RunImageRef() string {
	if amd.RunImage == nil {
		return ""
	}
	return amd.RunImage.Reference
}

func (amd AnalyzedMetadata) RunImageTarget() TargetMetadata {
	if amd.RunImage == nil {
		return TargetMetadata{}
	}
	if amd.RunImage.TargetMetadata == nil {
		return TargetMetadata{}
	}
	return *amd.RunImage.TargetMetadata
}

// FIXME: fix key names to be accurate in the daemon case
type ImageIdentifier struct {
	Reference string `toml:"reference"`
}

type RunImage struct {
<<<<<<< HEAD
	Reference  string      `toml:"reference"`
	Extend     bool        `toml:"extend,omitempty"`
	TargetData *TargetData `toml:"target"`
=======
	Reference      string          `toml:"reference"`
	Extend         bool            `toml:"extend,omitempty"`
	TargetMetadata *TargetMetadata `json:"target,omitempty" toml:"target,omitempty"`
}

type TargetMetadata struct {
	ID          string `json:"id" toml:"id"`
	OS          string `json:"os" toml:"os"`
	Arch        string `json:"arch" toml:"arch"`
	ArchVariant string `json:"arch-variant" toml:"arch-variant"`

	Distribution *OSDistribution `json:"distribution,omitempty" toml:"distribution,omitempty"`
}

type OSDistribution struct {
	Name    string `json:"name" toml:"name"`
	Version string `json:"version" toml:"version"`
}

// Satisfies treats optional fields (ArchVariant and Distributions) as wildcards if empty, returns true if
func (t *TargetMetadata) IsSatisfiedBy(o *buildpack.TargetMetadata) bool {
	if t.Arch != o.Arch || t.OS != o.OS {
		return false
	}
	if t.ArchVariant != "" && o.ArchVariant != "" && t.ArchVariant != o.ArchVariant {
		return false
	}

	// if either of the lengths of Distributions are zero, treat it as a wildcard.
	if t.Distribution != nil && len(o.Distributions) > 0 {
		// this could be more efficient but the lists are probably short...
		found := false
		for _, odist := range o.Distributions {
			if t.Distribution.Name == odist.Name && t.Distribution.Version == odist.Version {
				found = true
				continue
			}
		}
		if !found {
			return false
		}
	}
	return true
>>>>>>> 2b6ddbb7
}

func ReadAnalyzed(analyzedPath string, logger log.Logger) (AnalyzedMetadata, error) {
	var analyzedMD AnalyzedMetadata
	if _, err := toml.DecodeFile(analyzedPath, &analyzedMD); err != nil {
		if os.IsNotExist(err) {
			logger.Warnf("no analyzed metadata found at path '%s'", analyzedPath)
			return AnalyzedMetadata{}, nil
		}
		return AnalyzedMetadata{}, err
	}
	return analyzedMD, nil
}

// WriteTOML serializes the metadata to disk
func (amd *AnalyzedMetadata) WriteTOML(path string) error {
	return encoding.WriteTOML(path, amd)
}

// NOTE: This struct MUST be kept in sync with `LayersMetadataCompat`
type LayersMetadata struct {
	App          []LayerMetadata            `json:"app" toml:"app"`
	BOM          *LayerMetadata             `json:"sbom,omitempty" toml:"sbom,omitempty"`
	Buildpacks   []buildpack.LayersMetadata `json:"buildpacks" toml:"buildpacks"`
	Config       LayerMetadata              `json:"config" toml:"config"`
	Launcher     LayerMetadata              `json:"launcher" toml:"launcher"`
	ProcessTypes LayerMetadata              `json:"process-types" toml:"process-types"`
	RunImage     RunImageForRebase          `json:"runImage" toml:"run-image"`
	Stack        StackMetadata              `json:"stack" toml:"stack"`
}

// NOTE: This struct MUST be kept in sync with `LayersMetadata`.
// It exists for situations where the `App` field type cannot be
// guaranteed, yet the original struct data must be maintained.
type LayersMetadataCompat struct {
	App          interface{}                `json:"app" toml:"app"`
	BOM          *LayerMetadata             `json:"sbom,omitempty" toml:"sbom,omitempty"`
	Buildpacks   []buildpack.LayersMetadata `json:"buildpacks" toml:"buildpacks"`
	Config       LayerMetadata              `json:"config" toml:"config"`
	Launcher     LayerMetadata              `json:"launcher" toml:"launcher"`
	ProcessTypes LayerMetadata              `json:"process-types" toml:"process-types"`
	RunImage     RunImageForRebase          `json:"runImage" toml:"run-image"`
	Stack        StackMetadata              `json:"stack" toml:"stack"`
}

func (m *LayersMetadata) MetadataForBuildpack(id string) buildpack.LayersMetadata {
	for _, bpMD := range m.Buildpacks {
		if bpMD.ID == id {
			return bpMD
		}
	}
	return buildpack.LayersMetadata{}
}

type LayerMetadata struct {
	SHA string `json:"sha" toml:"sha"`
}

type RunImageForRebase struct {
	TopLayer  string `json:"topLayer" toml:"top-layer"`
	Reference string `json:"reference" toml:"reference"`
}

// metadata.toml

type BuildMetadata struct {
	BOM                         []buildpack.BOMEntry     `toml:"bom,omitempty" json:"bom"`
	Buildpacks                  []buildpack.GroupElement `toml:"buildpacks" json:"buildpacks"`
	Extensions                  []buildpack.GroupElement `toml:"extensions,omitempty" json:"extensions,omitempty"`
	Labels                      []buildpack.Label        `toml:"labels" json:"-"`
	Launcher                    LauncherMetadata         `toml:"-" json:"launcher"`
	Processes                   []launch.Process         `toml:"processes" json:"processes"`
	Slices                      []layers.Slice           `toml:"slices" json:"-"`
	BuildpackDefaultProcessType string                   `toml:"buildpack-default-process-type,omitempty" json:"buildpack-default-process-type,omitempty"`
	PlatformAPI                 *api.Version             `toml:"-" json:"-"`
}

// DecodeBuildMetadataTOML reads a metadata.toml file
func DecodeBuildMetadataTOML(path string, platformAPI *api.Version, buildmd *BuildMetadata) error {
	// decode the common bits
	_, err := toml.DecodeFile(path, &buildmd)
	if err != nil {
		return err
	}

	// set the platform API on all the appropriate fields
	// this will allow us to re-encode the metadata.toml file with
	// the current platform API
	buildmd.PlatformAPI = platformAPI
	for i, process := range buildmd.Processes {
		buildmd.Processes[i] = process.WithPlatformAPI(platformAPI)
	}

	return nil
}

func (md *BuildMetadata) MarshalJSON() ([]byte, error) {
	if md.PlatformAPI == nil || md.PlatformAPI.LessThan("0.9") {
		return json.Marshal(*md)
	}
	type BuildMetadataSerializer BuildMetadata // prevent infinite recursion when serializing
	return json.Marshal(&struct {
		*BuildMetadataSerializer
		BOM []buildpack.BOMEntry `json:"bom,omitempty"`
	}{
		BuildMetadataSerializer: (*BuildMetadataSerializer)(md),
		BOM:                     []buildpack.BOMEntry{},
	})
}

func (md BuildMetadata) ToLaunchMD() launch.Metadata {
	lmd := launch.Metadata{
		Processes: md.Processes,
	}
	for _, bp := range md.Buildpacks {
		lmd.Buildpacks = append(lmd.Buildpacks, launch.Buildpack{
			API: bp.API,
			ID:  bp.ID,
		})
	}
	return lmd
}

type LauncherMetadata struct {
	Version string         `json:"version"`
	Source  SourceMetadata `json:"source"`
}

type SourceMetadata struct {
	Git GitMetadata `json:"git"`
}

type GitMetadata struct {
	Repository string `json:"repository"`
	Commit     string `json:"commit"`
}

// plan.toml

type BuildPlan struct {
	Entries []BuildPlanEntry `toml:"entries"`
}

func (p BuildPlan) Find(kind, id string) buildpack.Plan {
	var extension bool
	if kind == buildpack.KindExtension {
		extension = true
	}
	var out []buildpack.Require
	for _, entry := range p.Entries {
		for _, provider := range entry.Providers {
			if provider.ID == id && provider.Extension == extension {
				out = append(out, entry.Requires...)
				break
			}
		}
	}
	return buildpack.Plan{Entries: out}
}

// FIXME: ensure at least one claimed entry of each name is provided by the BP
func (p BuildPlan) Filter(metRequires []string) BuildPlan {
	var out []BuildPlanEntry
	for _, planEntry := range p.Entries {
		if !containsEntry(metRequires, planEntry) {
			out = append(out, planEntry)
		}
	}
	return BuildPlan{Entries: out}
}

func containsEntry(metRequires []string, entry BuildPlanEntry) bool {
	for _, met := range metRequires {
		for _, planReq := range entry.Requires {
			if met == planReq.Name {
				return true
			}
		}
	}
	return false
}

type BuildPlanEntry struct {
	Providers []buildpack.GroupElement `toml:"providers"`
	Requires  []buildpack.Require      `toml:"requires"`
}

func (be BuildPlanEntry) NoOpt() BuildPlanEntry {
	var out []buildpack.GroupElement
	for _, p := range be.Providers {
		out = append(out, p.NoOpt().NoAPI().NoHomepage())
	}
	be.Providers = out
	return be
}

// project-metadata.toml

type ProjectMetadata struct {
	Source *ProjectSource `toml:"source" json:"source,omitempty"`
}

type ProjectSource struct {
	Type     string                 `toml:"type" json:"type,omitempty"`
	Version  map[string]interface{} `toml:"version" json:"version,omitempty"`
	Metadata map[string]interface{} `toml:"metadata" json:"metadata,omitempty"`
}

// report.toml

type ExportReport struct {
	Build BuildReport `toml:"build,omitempty"`
	Image ImageReport `toml:"image"`
}

type BuildReport struct {
	BOM []buildpack.BOMEntry `toml:"bom"`
}

type ImageReport struct {
	Tags         []string `toml:"tags"`
	ImageID      string   `toml:"image-id,omitempty"`
	Digest       string   `toml:"digest,omitempty"`
	ManifestSize int64    `toml:"manifest-size,omitzero"`
}

// run.toml

type RunMetadata struct {
	Images []RunImageForExport `json:"-" toml:"images"`
}

func ReadRun(runPath string, logger log.Logger) (RunMetadata, error) {
	var runMD RunMetadata
	if _, err := toml.DecodeFile(runPath, &runMD); err != nil {
		if os.IsNotExist(err) {
			logger.Infof("no run metadata found at path '%s'\n", runPath)
			return RunMetadata{}, nil
		}
		return RunMetadata{}, err
	}
	return runMD, nil
}

// stack.toml

type StackMetadata struct {
	RunImage RunImageForExport `json:"runImage" toml:"run-image"`
}

type RunImageForExport struct {
	Image   string   `toml:"image" json:"image"`
	Mirrors []string `toml:"mirrors" json:"mirrors,omitempty"`
}

func (rm *RunImageForExport) BestRunImageMirror(registry string) (string, error) {
	if rm.Image == "" {
		return "", errors.New("missing run-image metadata")
	}
	runImageMirrors := []string{rm.Image}
	runImageMirrors = append(runImageMirrors, rm.Mirrors...)
	runImageRef, err := byRegistry(registry, runImageMirrors)
	if err != nil {
		return "", errors.Wrap(err, "failed to find run image")
	}
	return runImageRef, nil
}

func (sm *StackMetadata) BestRunImageMirror(registry string) (string, error) {
	return sm.RunImage.BestRunImageMirror(registry)
}

func byRegistry(reg string, imgs []string) (string, error) {
	if len(imgs) < 1 {
		return "", errors.New("no images provided to search")
	}

	for _, img := range imgs {
		ref, err := name.ParseReference(img, name.WeakValidation)
		if err != nil {
			continue
		}
		if reg == ref.Context().RegistryStr() {
			return img, nil
		}
	}
	return imgs[0], nil
}

func ReadStack(stackPath string, logger log.Logger) (StackMetadata, error) {
	var stackMD StackMetadata
	if _, err := toml.DecodeFile(stackPath, &stackMD); err != nil {
		if os.IsNotExist(err) {
			logger.Infof("no stack metadata found at path '%s'\n", stackPath)
			return StackMetadata{}, nil
		}
		return StackMetadata{}, err
	}
	return stackMD, nil
}<|MERGE_RESOLUTION|>--- conflicted
+++ resolved
@@ -57,11 +57,6 @@
 }
 
 type RunImage struct {
-<<<<<<< HEAD
-	Reference  string      `toml:"reference"`
-	Extend     bool        `toml:"extend,omitempty"`
-	TargetData *TargetData `toml:"target"`
-=======
 	Reference      string          `toml:"reference"`
 	Extend         bool            `toml:"extend,omitempty"`
 	TargetMetadata *TargetMetadata `json:"target,omitempty" toml:"target,omitempty"`
@@ -81,7 +76,7 @@
 	Version string `json:"version" toml:"version"`
 }
 
-// Satisfies treats optional fields (ArchVariant and Distributions) as wildcards if empty, returns true if
+// IsSatisfiedBy treats optional fields (ArchVariant and Distributions) as wildcards if empty, returns true if
 func (t *TargetMetadata) IsSatisfiedBy(o *buildpack.TargetMetadata) bool {
 	if t.Arch != o.Arch || t.OS != o.OS {
 		return false
@@ -105,7 +100,6 @@
 		}
 	}
 	return true
->>>>>>> 2b6ddbb7
 }
 
 func ReadAnalyzed(analyzedPath string, logger log.Logger) (AnalyzedMetadata, error) {
