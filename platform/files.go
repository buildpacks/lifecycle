--- conflicted
+++ resolved
@@ -59,21 +59,23 @@
 }
 
 type RunImage struct {
-<<<<<<< HEAD
 	Reference      string          `toml:"reference"`
 	Extend         bool            `toml:"extend,omitempty"`
 	TargetMetadata *TargetMetadata `json:"target,omitempty" toml:"target,omitempty"`
-=======
-	Reference string          `toml:"reference"`
-	Extend    bool            `toml:"extend,omitempty"`
-	Target    *TargetMetadata `json:"target,omitempty" toml:"target,omitempty"`
 }
 
 type TargetMetadata struct {
-	buildpack.TargetPartial
-	ID           string                          `json:"id" toml:"id"`
-	Distribution *buildpack.DistributionMetadata `json:"distribution,omitempty" toml:"distribution,omitempty"`
->>>>>>> 1299eb80
+	ID          string `json:"id" toml:"id"`
+	OS          string `json:"os" toml:"os"`
+	Arch        string `json:"arch" toml:"arch"`
+	ArchVariant string `json:"arch-variant" toml:"arch-variant"`
+
+	Distribution *OSDistribution `json:"distribution,omitempty" toml:"distribution,omitempty"`
+}
+
+type OSDistribution struct {
+	Name    string `json:"name" toml:"name"`
+	Version string `json:"version" toml:"version"`
 }
 
 // Satisfies treats optional fields (ArchVariant and Distributions) as wildcards if empty, returns true if
@@ -127,7 +129,7 @@
 	distName, distNameExists := labels["io.buildpacks.distribution.name"]
 	distVersion, distVersionExists := labels["io.buildpacks.distribution.version"]
 	if distNameExists || distVersionExists {
-		tm.Distribution = &buildpack.DistributionMetadata{Name: distName, Version: distVersion}
+		tm.Distribution = &OSDistribution{Name: distName, Version: distVersion}
 	}
 	if id, exists := labels["io.buildpacks.id"]; exists {
 		tm.ID = id
